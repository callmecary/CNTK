--- conflicted
+++ resolved
@@ -17,7 +17,7 @@
 
     freeze = 3
     '''
-    Parameters are cloned and made immutable; i.e. Constants in the new clone 
+    Parameters are cloned and made immutable; i.e. Constants in the new clone
     (e.g. for use as a fixed feature extractor)
     '''
 
@@ -128,11 +128,7 @@
         '''
         Computes and stores the values of speficied variables in `outputs`,
         using provided `arguments` values corresponding to each leaf `Variable`
-<<<<<<< HEAD
-        of the function whose is_input() is true.
-=======
-        of the function whose `is_input` is `True`. 
->>>>>>> 751a63d1
+        of the function whose `is_input` is `True`.
 
         Args:
             arguments (`dict` or `list` or `tuple`): maps variables to their
@@ -233,27 +229,6 @@
         '''
         return super(Function, self).op_name()
 
-<<<<<<< HEAD
-    # @typemap
-    # Function.output = lambda self:get_output_and_keep_reference(self)
-        # '''
-        # output
-        # Args:
-        # self.replace_placeholders_internal(ph_map (`ph_map:`): text
-        # Returns:
-        # `None`: text
-        # '''
-        # kwargs=dict(locals()); del kwargs['self']; return super(Function,
-        # self).output(**kwargs)
-
-    # @typemap
-    # def output_internal(self):
-        # '''
-        # Returns:
-        # `Variable`: text
-        # '''
-        # return super(Function, self).output_internal()
-=======
 
     @property
     @typemap
@@ -262,7 +237,6 @@
         The single output variable if there is only one, or raises an exception.
         '''
         return super(Function, self).output()
->>>>>>> 751a63d1
 
     @property
     @typemap
@@ -305,31 +279,6 @@
         del kwargs['self']
         return super(Function, self).replace_placeholder(**kwargs)
 
-<<<<<<< HEAD
-    # @typemap
-    # Function.replace_placeholders = lambda self, ph_map: self.replace_placeholders_internal(ph_map)
-        # '''
-        # replace_placeholders
-        # Returns:
-        # `None`: text
-        # '''
-        # kwargs=dict(locals()); del kwargs['self']; return super(Function,
-        # self).replace_placeholders(**kwargs)
-
-    # @typemap
-    # def replace_placeholders_internal(self, placeholderReplacements):
-        # '''
-        # replace_placeholders_internal
-        # Args:
-        # placeholderReplacements (`dict`): text
-        # Returns:
-        # `FunctionPtr`: text
-        # '''
-        # kwargs=dict(locals()); del kwargs['self']; return super(Function,
-        # self).replace_placeholders_internal(**kwargs)
-
-=======
->>>>>>> 751a63d1
     @typemap
     def restore_from_model(self, modelFilePath):
         '''
