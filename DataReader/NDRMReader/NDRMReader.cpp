--- conflicted
+++ resolved
@@ -1,686 +1,347 @@
-<<<<<<< HEAD
-//
-// <copyright file="NDRMReader.cpp" company="Microsoft">
-//     Copyright (c) Microsoft Corporation.  All rights reserved.
-// </copyright>
-//
-// NDRMReader.cpp : Defines the reader for the Neural Document Ranking Model (NDRM).
-//
-
-#include "stdafx.h"
-#define DATAREADER_EXPORTS  // creating the exports here
-#include "DataReader.h"
-#include "NDRMReader.h"
-#ifdef LEAKDETECT
-#include <vld.h> // leak detection
-#endif
-
-namespace Microsoft { namespace MSR { namespace CNTK {
-
-DWORD HIDWORD(size_t size) {return size>>32;}
-DWORD LODWORD(size_t size) { return size & 0xFFFFFFFF; }
-
-template<class ElemType>
-NDRMReader<ElemType>::~NDRMReader()
-{
-    if (m_filemap != NULL)
-    {
-        UnmapViewOfFile(m_filemap);
-    }
-
-    if (m_dataBuffer != NULL)
-    {
-        UnmapViewOfFile(m_dataBuffer);
-    }
-
-    CloseHandle(m_hndl);
-
-    for (int i = 0; i < FEATURE_COUNT; i++)
-    {
-        if (m_values[i] != NULL)
-        {
-            free(m_values[i]);
-        }
-
-        if (m_rowIndices[i] != NULL)
-        {
-            free(m_rowIndices[i]);
-        }
-
-        if (m_colIndices[i] != NULL)
-        {
-            free(m_colIndices[i]);
-        }
-    }
-
-    if (m_labelsBuffer != NULL)
-    {
-        free(m_labelsBuffer);
-    }
-}
-
-template<class ElemType>
-void NDRMReader<ElemType>::Destroy()
-{
-    delete this;
-}
-
-// Init - Reader Initialize for multiple data sets
-// config - [in] configuration parameters for the datareader
-template<class ElemType>
-void NDRMReader<ElemType>::Init(const ConfigParameters& readerConfig)
-{
-    m_miniBatchSize = 0;
-    m_traceLevel = readerConfig("traceLevel", "0");
-    m_maxReadData = readerConfig("maxReadData", "0");
-    m_doGradientCheck = readerConfig("gradientCheck", "false");
-    m_sparsenessFactor = (m_doGradientCheck ? 1 : SPARSENESS_FACTOR_DEFAULT); // Disable sparseness test if gradient check is enabled
-
-    std::vector<std::wstring> featureNames;
-    std::vector<std::wstring> labelNames;
-
-    m_file = readerConfig("file");
-
-    // Determine the names of the features and lables sections in the config file.
-    // features - [in,out] a vector of feature name strings
-    // labels - [in,out] a vector of label name strings
-    GetFileConfigNames(readerConfig, featureNames, labelNames);
-
-    if (featureNames.size() != FEATURE_COUNT || labelNames.size() != 1)
-    {
-        RuntimeError("NDRM requires exactly two features and one label. Their names should match those in NDL definition");
-        return;
-    }
-
-    m_labelName = labelNames[0];
-    
-    for (int i = 0; i < FEATURE_COUNT; i++)
-    {
-        // In the config file, we must specify query features first, then document features. The sequence is different here. Pay attention
-        m_featureNames[i] = featureNames[FEATURE_COUNT - i - 1];
-
-        ConfigParameters featureConfig = readerConfig(m_featureNames[i], "");
-
-        if (featureConfig.size() == 0)
-            RuntimeError("features config not found, required in configuration: i.e. 'features=[dim=506530]'");
-
-        m_dims[i] = featureConfig("dim");
-    }
-
-    m_hndl = CreateFile(m_file.c_str(), GENERIC_READ,
-        FILE_SHARE_READ, NULL, OPEN_EXISTING, FILE_ATTRIBUTE_NORMAL, NULL);
-    if (m_hndl == INVALID_HANDLE_VALUE)
-    {
-        char message[256];
-        sprintf_s(message, "Unable to Open/Create file %ls, error %x", m_file.c_str(), GetLastError());
-        throw runtime_error(message);
-    }
-
-    GetFileSizeEx(m_hndl, (PLARGE_INTEGER)&m_filePositionMax);
-    m_filemap = CreateFileMapping(m_hndl, NULL, PAGE_READONLY, 0, 0, NULL);
-
-    m_dataBuffer = (char*)MapViewOfFile(m_filemap,
-        FILE_MAP_READ,
-        HIDWORD(0),
-        LODWORD(0),
-        0);
-}
-
-//StartMinibatchLoop - Startup a minibatch loop 
-// mbSize - [in] size of the minibatch (number of Samples, etc.)
-// epoch - [in] epoch number for this loop --ignored
-// requestedEpochSamples - [in] number of samples to randomize --ignored
-template<class ElemType>
-void NDRMReader<ElemType>::StartMinibatchLoop(size_t mbSize, size_t /*epoch*/, size_t /*requestedEpochSamples*/)
-{
-    if (m_values[0] == NULL || m_miniBatchSize != mbSize)
-    {
-        m_miniBatchSize = mbSize;
-
-        for (int i = 0; i < FEATURE_COUNT; i++)
-        {
-            if (m_values[i] != NULL)
-            {
-                free(m_values[i]);
-                free(m_colIndices[i]);
-                free(m_rowIndices[i]);
-                free(m_labelsBuffer);
-            }
-
-            m_values[i] = (ElemType*)malloc(sizeof(ElemType)* m_dims[i] * m_miniBatchSize / m_sparsenessFactor);
-            m_rowIndices[i] = (int32_t*)malloc(sizeof(int32_t)* m_dims[i] * m_miniBatchSize / m_sparsenessFactor);
-            m_colIndices[i] = (int32_t*)malloc(sizeof(int32_t)* (m_miniBatchSize + 1));
-            m_labelsBuffer = (ElemType*)malloc(sizeof(ElemType)* m_miniBatchSize);
-        }
-    }
-
-    // reset the next read sample
-    m_currOffset = 0;
-}
-
-// GetMinibatch - Get the next minibatch (features and labels)
-// matrices - [in] a map with named matrix types (i.e. 'features', 'labels') mapped to the corresponing matrix, 
-//             [out] each matrix resized if necessary containing data. 
-// returns - true if there are more minibatches, false if no more minibatchs remain
-template<class ElemType>
-bool NDRMReader<ElemType>::GetMinibatch(std::map<std::wstring, Matrix<ElemType>*>& matrices)
-{
-    // get out if they didn't call StartMinibatchLoop() first
-    if (m_miniBatchSize == 0)
-        return false;
-
-    // Return early (for debugging purposes)
-    if (m_maxReadData > 0 && m_currOffset >= m_maxReadData)
-        return false;
-
-    if (m_currOffset >= m_filePositionMax)
-    {
-        return false;
-    }
-
-    Matrix<ElemType>* labels = nullptr;
-    auto labelEntry = matrices.find(m_labelName);
-    bool useLabels = false;
-    if (labelEntry != matrices.end())
-    {
-        labels = labelEntry->second;
-        if (labels != nullptr)
-        {
-            useLabels = true;
-        }
-    }
-    
-    std::vector<int32_t> currIndex = std::vector<int32_t>(FEATURE_COUNT);
-    for (int i = 0; i < FEATURE_COUNT; i++)
-    {
-        currIndex[i] = 0;
-    }
-
-    size_t j = 0;
-
-    for (j = 0; j < m_miniBatchSize && m_currOffset < m_filePositionMax; j++)
-    {
-        for (int i = 0; i < FEATURE_COUNT; i++)
-        {
-            m_colIndices[i][j] = currIndex[i];
-
-            int32_t nnz = *(int32_t*)((char*)m_dataBuffer + m_currOffset);
-            m_currOffset += sizeof(int32_t);
-
-            if (nnz > m_dims[i] / m_sparsenessFactor)
-            {
-                RuntimeError("Input data is too dense - not enough memory allocated");
-            }
-
-            memcpy(m_values[i] + currIndex[i], (char*)m_dataBuffer + m_currOffset, sizeof(ElemType)*nnz);
-            m_currOffset += (sizeof(ElemType)*nnz);
-
-            memcpy(m_rowIndices[i] + currIndex[i], (char*)m_dataBuffer + m_currOffset, sizeof(int32_t)*nnz);
-            m_currOffset += (sizeof(int32_t)*nnz);
-
-            currIndex[i] += nnz;
-        }
-        
-        ElemType label = *(ElemType*)((char*)m_dataBuffer + m_currOffset);
-        m_labelsBuffer[j] = label;
-        m_currOffset += sizeof(ElemType);
-
-        int32_t verifCode = *(int32_t*)((char*)m_dataBuffer + m_currOffset);
-
-        if (verifCode != VERIFICATION_CODE)
-        {
-            throw runtime_error("Verification code did not match - error in reading data");
-            return false;
-        }
-
-        m_currOffset += sizeof(int32_t);
-    }
-
-    for (int i = 0; i < FEATURE_COUNT; i++)
-    {
-        m_colIndices[i][j] = currIndex[i];
-
-        Matrix<ElemType>& features = *matrices[m_featureNames[i]];
-        
-        if (features.GetFormat() != MatrixFormat::matrixFormatSparseCSC)
-            features.SwitchToMatrixType(MatrixType::SPARSE, MatrixFormat::matrixFormatSparseCSC, false);
-
-        features.SetMatrixFromCSCFormat(m_colIndices[i], m_rowIndices[i], m_values[i], currIndex[i], m_dims[i], j);
-    }
-
-    if (m_doGradientCheck)
-    {
-        size_t rows = (*matrices[m_featureNames[0]]).GetNumRows();
-        size_t cols = (*matrices[m_featureNames[0]]).GetNumCols();
-        (*matrices[m_featureNames[0]]).SwitchToMatrixType(MatrixType::DENSE, MatrixFormat::matrixFormatDense, true);
-        (*matrices[m_featureNames[0]]).Resize(rows, cols);
-
-        rows = (*matrices[m_featureNames[1]]).GetNumRows();
-        cols = (*matrices[m_featureNames[1]]).GetNumCols();
-        (*matrices[m_featureNames[1]]).SwitchToMatrixType(MatrixType::DENSE, MatrixFormat::matrixFormatDense, true);
-        (*matrices[m_featureNames[1]]).Resize(rows, cols);
-    }
-
-    if (useLabels)
-    {
-        size_t labelRows = (*labels).GetNumRows();
-        size_t labelCols = (*labels).GetNumCols();
-
-        if (labelCols != j)
-        {
-            (*labels).Resize(labelRows, j);
-        }
-
-        (*labels).SetValue((ElemType)0);
-        (*labels).SetValue(labelRows, j, m_labelsBuffer, 0, (*labels).GetDeviceId());
-    }
-
-    // Debug code - print labels
-    /*for (int i = 0; i < j; i++)
-    {
-        fprintf(stderr, "%d", (int)m_labelsBuffer[i]);
-        if (i % 20 == 19)
-            fprintf(stderr, "\n");
-    }*/
-
-    return true;
-}
-
-template<class ElemType>
-bool NDRMReader<ElemType>::DataEnd(EndDataType endDataType)
-{
-    bool ret = false;
-    switch (endDataType)
-    {
-    case endDataNull:
-        assert(false);
-        break;
-    case endDataEpoch:
-        ret = (m_currOffset >= m_filePositionMax);
-        break;
-    case endDataSet:
-        ret = (m_currOffset >= m_filePositionMax);
-        break;
-    case endDataSentence:  // for fast reader each minibatch is considered a "sentence", so always true --huh?
-        ret = true;
-        break;
-    }
-
-    return ret;
-}
-
-// GetLabelMapping - Gets the label mapping from integer index to label type 
-// returns - a map from numeric datatype to native label type 
-template<class ElemType>
-const std::map<typename IDataReader<ElemType>::LabelIdType, typename IDataReader<ElemType>::LabelType>& NDRMReader<ElemType>::GetLabelMapping(const std::wstring& /*sectionName*/)
-{
-    return m_mapIdToLabel;
-}
-
-// SetLabelMapping - Sets the label mapping from integer index to label 
-// labelMapping - mapping table from label values to IDs (must be 0-n)
-// note: for tasks with labels, the mapping table must be the same between a training run and a testing run 
-template<class ElemType>
-void NDRMReader<ElemType>::SetLabelMapping(const std::wstring& /*sectionName*/, const std::map<typename IDataReader<ElemType>::LabelIdType, typename LabelType>& labelMapping)
-{
-    m_mapIdToLabel = labelMapping;
-    m_mapLabelToId.clear();
-    for (std::pair<unsigned, LabelType> var : labelMapping)
-    {
-        m_mapLabelToId[var.second] = var.first;
-    }
-}
-
-// instantiate all the combinations we expect to be used
-template class NDRMReader<double>; 
-template class NDRMReader<float>;
-}}}
-=======
-//
-// <copyright file="NDRMReader.cpp" company="Microsoft">
-//     Copyright (c) Microsoft Corporation.  All rights reserved.
-// </copyright>
-//
-// NDRMReader.cpp : Defines the reader for the Neural Document Ranking Model (NDRM).
-//
-
-#include "stdafx.h"
-#define DATAREADER_EXPORTS  // creating the exports here
-#include "DataReader.h"
-#include "NDRMReader.h"
-#ifdef LEAKDETECT
-#include <vld.h> // leak detection
-#endif
-
-namespace Microsoft { namespace MSR { namespace CNTK {
-
-DWORD HIDWORD(size_t size) {return size>>32;}
-DWORD LODWORD(size_t size) { return size & 0xFFFFFFFF; }
-
-template<class ElemType>
-NDRMReader<ElemType>::~NDRMReader()
-{
-    if (m_filemap != NULL)
-    {
-        UnmapViewOfFile(m_filemap);
-    }
-
-    if (m_dataBuffer != NULL)
-    {
-        UnmapViewOfFile(m_dataBuffer);
-    }
-
-    CloseHandle(m_hndl);
-
-    for (int i = 0; i < FEATURE_COUNT; i++)
-    {
-        if (m_values[i] != NULL)
-        {
-            free(m_values[i]);
-        }
-
-        if (m_rowIndices[i] != NULL)
-        {
-            free(m_rowIndices[i]);
-        }
-
-        if (m_colIndices[i] != NULL)
-        {
-            free(m_colIndices[i]);
-        }
-    }
-
-    if (m_labelsBuffer != NULL)
-    {
-        free(m_labelsBuffer);
-    }
-}
-
-template<class ElemType>
-void NDRMReader<ElemType>::Destroy()
-{
-    delete this;
-}
-
-// Init - Reader Initialize for multiple data sets
-// config - [in] configuration parameters for the datareader
-template<class ElemType>
-void NDRMReader<ElemType>::Init(const ConfigParameters& readerConfig)
-{
-    m_miniBatchSize = 0;
-    m_traceLevel = readerConfig("traceLevel", "0");
-    m_maxReadData = readerConfig("maxReadData", "0");
-    m_doGradientCheck = readerConfig("gradientCheck", "false");
-    m_returnDense = readerConfig("returnDense", "false");
-    m_sparsenessFactor = (m_doGradientCheck ? 1 : SPARSENESS_FACTOR_DEFAULT); // Disable sparseness test if gradient check is enabled
-
-    std::vector<std::wstring> featureNames;
-    std::vector<std::wstring> labelNames;
-
-    m_file = readerConfig("file");
-
-    // Determine the names of the features and lables sections in the config file.
-    // features - [in,out] a vector of feature name strings
-    // labels - [in,out] a vector of label name strings
-    GetFileConfigNames(readerConfig, featureNames, labelNames);
-
-    if (featureNames.size() != FEATURE_COUNT || labelNames.size() != 1)
-    {
-        RuntimeError("NDRM requires exactly two features and one label. Their names should match those in NDL definition");
-        return;
-    }
-
-    m_labelName = labelNames[0];
-    
-    for (int i = 0; i < FEATURE_COUNT; i++)
-    {
-        // In the config file, we must specify query features first, then document features. The sequence is different here. Pay attention
-        m_featureNames[i] = featureNames[FEATURE_COUNT - i - 1];
-
-        ConfigParameters featureConfig = readerConfig(m_featureNames[i], "");
-
-        if (featureConfig.size() == 0)
-            RuntimeError("features config not found, required in configuration: i.e. 'features=[dim=506530]'");
-
-        m_dims[i] = featureConfig("dim");
-    }
-
-    m_hndl = CreateFile(m_file.c_str(), GENERIC_READ,
-        FILE_SHARE_READ, NULL, OPEN_EXISTING, FILE_ATTRIBUTE_NORMAL, NULL);
-    if (m_hndl == INVALID_HANDLE_VALUE)
-    {
-        char message[256];
-        sprintf_s(message, "Unable to Open/Create file %ls, error %x", m_file.c_str(), GetLastError());
-        throw runtime_error(message);
-    }
-
-    GetFileSizeEx(m_hndl, (PLARGE_INTEGER)&m_filePositionMax);
-    m_filemap = CreateFileMapping(m_hndl, NULL, PAGE_READONLY, 0, 0, NULL);
-
-    m_dataBuffer = (char*)MapViewOfFile(m_filemap,
-        FILE_MAP_READ,
-        HIDWORD(0),
-        LODWORD(0),
-        0);
-}
-
-//StartMinibatchLoop - Startup a minibatch loop 
-// mbSize - [in] size of the minibatch (number of Samples, etc.)
-// epoch - [in] epoch number for this loop --ignored
-// requestedEpochSamples - [in] number of samples to randomize --ignored
-template<class ElemType>
-void NDRMReader<ElemType>::StartMinibatchLoop(size_t mbSize, size_t /*epoch*/, size_t /*requestedEpochSamples*/)
-{
-    if (m_values[0] == NULL || m_miniBatchSize != mbSize)
-    {
-        m_miniBatchSize = mbSize;
-
-        for (int i = 0; i < FEATURE_COUNT; i++)
-        {
-            if (m_values[i] != NULL)
-            {
-                free(m_values[i]);
-                free(m_colIndices[i]);
-                free(m_rowIndices[i]);
-                free(m_labelsBuffer);
-            }
-
-            m_values[i] = (ElemType*)malloc(sizeof(ElemType)* m_dims[i] * m_miniBatchSize / m_sparsenessFactor);
-            m_rowIndices[i] = (int32_t*)malloc(sizeof(int32_t)* m_dims[i] * m_miniBatchSize / m_sparsenessFactor);
-            m_colIndices[i] = (int32_t*)malloc(sizeof(int32_t)* (m_miniBatchSize + 1));
-            m_labelsBuffer = (ElemType*)malloc(sizeof(ElemType)* m_miniBatchSize);
-        }
-    }
-
-    // reset the next read sample
-    m_currOffset = 0;
-}
-
-// GetMinibatch - Get the next minibatch (features and labels)
-// matrices - [in] a map with named matrix types (i.e. 'features', 'labels') mapped to the corresponing matrix, 
-//             [out] each matrix resized if necessary containing data. 
-// returns - true if there are more minibatches, false if no more minibatchs remain
-template<class ElemType>
-bool NDRMReader<ElemType>::GetMinibatch(std::map<std::wstring, Matrix<ElemType>*>& matrices)
-{
-    // get out if they didn't call StartMinibatchLoop() first
-    if (m_miniBatchSize == 0)
-        return false;
-
-    // Return early (for debugging purposes)
-    if (m_maxReadData > 0 && m_currOffset >= m_maxReadData)
-        return false;
-
-    if (m_currOffset >= m_filePositionMax)
-    {
-        return false;
-    }
-
-    Matrix<ElemType>* labels = nullptr;
-    auto labelEntry = matrices.find(m_labelName);
-    bool useLabels = false;
-    if (labelEntry != matrices.end())
-    {
-        labels = labelEntry->second;
-        if (labels != nullptr)
-        {
-            useLabels = true;
-        }
-    }
-    
-    std::vector<int32_t> currIndex = std::vector<int32_t>(FEATURE_COUNT);
-    for (int i = 0; i < FEATURE_COUNT; i++)
-    {
-        currIndex[i] = 0;
-    }
-
-    size_t j = 0;
-
-    for (j = 0; j < m_miniBatchSize && m_currOffset < m_filePositionMax; j++)
-    {
-        for (int i = 0; i < FEATURE_COUNT; i++)
-        {
-            m_colIndices[i][j] = currIndex[i];
-
-            int32_t nnz = *(int32_t*)((char*)m_dataBuffer + m_currOffset);
-            m_currOffset += sizeof(int32_t);
-
-            if (nnz > m_dims[i] / m_sparsenessFactor)
-            {
-                RuntimeError("Input data is too dense - not enough memory allocated");
-            }
-
-            memcpy(m_values[i] + currIndex[i], (char*)m_dataBuffer + m_currOffset, sizeof(ElemType)*nnz);
-            m_currOffset += (sizeof(ElemType)*nnz);
-
-            memcpy(m_rowIndices[i] + currIndex[i], (char*)m_dataBuffer + m_currOffset, sizeof(int32_t)*nnz);
-            m_currOffset += (sizeof(int32_t)*nnz);
-
-            currIndex[i] += nnz;
-
-            // Debug code - print first feature row
-            /*if (j == 0)
-            {
-                fprintf(stderr, "Feature Type=%S\n", m_featureNames[i].c_str());
-                fprintf(stderr, "Vals =\t");
-                for (int x = 0; x < nnz; x++)
-                {
-                    fprintf(stderr, "%d\t", (int)m_values[i][x]);
-                }
-                fprintf(stderr, "\nRIdx =\t");
-                for (int x = 0; x < nnz; x++)
-                {
-                    fprintf(stderr, "%d\t", m_rowIndices[i][x]);
-                }
-                fprintf(stderr, "\n");
-            }*/
-        }
-        
-        ElemType label = *(ElemType*)((char*)m_dataBuffer + m_currOffset);
-        m_labelsBuffer[j] = label;
-        m_currOffset += sizeof(ElemType);
-
-        int32_t verifCode = *(int32_t*)((char*)m_dataBuffer + m_currOffset);
-
-        if (verifCode != VERIFICATION_CODE)
-        {
-            throw runtime_error("Verification code did not match - error in reading data");
-            return false;
-        }
-
-        m_currOffset += sizeof(int32_t);
-    }
-
-    for (int i = 0; i < FEATURE_COUNT; i++)
-    {
-        m_colIndices[i][j] = currIndex[i];
-
-        Matrix<ElemType>& features = *matrices[m_featureNames[i]];
-        
-        if (features.GetFormat() != MatrixFormat::matrixFormatSparseCSC)
-            features.SwitchToMatrixType(MatrixType::SPARSE, MatrixFormat::matrixFormatSparseCSC, false);
-
-        features.SetMatrixFromCSCFormat(m_colIndices[i], m_rowIndices[i], m_values[i], currIndex[i], m_dims[i], j);
-    }
-
-    if (m_returnDense || m_doGradientCheck)
-    {
-        (*matrices[m_featureNames[0]]).SwitchToMatrixType(MatrixType::DENSE, MatrixFormat::matrixFormatDense, true);
-        (*matrices[m_featureNames[1]]).SwitchToMatrixType(MatrixType::DENSE, MatrixFormat::matrixFormatDense, true);
-    }
-
-    if (useLabels)
-    {
-        size_t labelRows = (*labels).GetNumRows();
-        size_t labelCols = (*labels).GetNumCols();
-
-        if (labelCols != j)
-        {
-            (*labels).Resize(labelRows, j);
-        }
-
-        (*labels).SetValue((ElemType)0);
-        (*labels).SetValue(labelRows, j, m_labelsBuffer, 0, (*labels).GetDeviceId());
-    }
-
-    // Debug code - print labels
-    /*for (int i = 0; i < j; i++)
-    {
-        fprintf(stderr, "%d", (int)m_labelsBuffer[i]);
-        if (i % 20 == 19)
-            fprintf(stderr, "\n");
-    }*/
-
-    return true;
-}
-
-template<class ElemType>
-bool NDRMReader<ElemType>::DataEnd(EndDataType endDataType)
-{
-    bool ret = false;
-    switch (endDataType)
-    {
-    case endDataNull:
-        assert(false);
-        break;
-    case endDataEpoch:
-        ret = (m_currOffset >= m_filePositionMax);
-        break;
-    case endDataSet:
-        ret = (m_currOffset >= m_filePositionMax);
-        break;
-    case endDataSentence:  // for fast reader each minibatch is considered a "sentence", so always true --huh?
-        ret = true;
-        break;
-    }
-
-    return ret;
-}
-
-// GetLabelMapping - Gets the label mapping from integer index to label type 
-// returns - a map from numeric datatype to native label type 
-template<class ElemType>
-const std::map<typename IDataReader<ElemType>::LabelIdType, typename IDataReader<ElemType>::LabelType>& NDRMReader<ElemType>::GetLabelMapping(const std::wstring& /*sectionName*/)
-{
-    return m_mapIdToLabel;
-}
-
-// SetLabelMapping - Sets the label mapping from integer index to label 
-// labelMapping - mapping table from label values to IDs (must be 0-n)
-// note: for tasks with labels, the mapping table must be the same between a training run and a testing run 
-template<class ElemType>
-void NDRMReader<ElemType>::SetLabelMapping(const std::wstring& /*sectionName*/, const std::map<typename IDataReader<ElemType>::LabelIdType, typename LabelType>& labelMapping)
-{
-    m_mapIdToLabel = labelMapping;
-    m_mapLabelToId.clear();
-    for (std::pair<unsigned, LabelType> var : labelMapping)
-    {
-        m_mapLabelToId[var.second] = var.first;
-    }
-}
-
-// instantiate all the combinations we expect to be used
-template class NDRMReader<double>; 
-template class NDRMReader<float>;
-}}}
->>>>>>> 6a197689
+//
+// <copyright file="NDRMReader.cpp" company="Microsoft">
+//     Copyright (c) Microsoft Corporation.  All rights reserved.
+// </copyright>
+//
+// NDRMReader.cpp : Defines the reader for the Neural Document Ranking Model (NDRM).
+//
+
+#include "stdafx.h"
+#define DATAREADER_EXPORTS  // creating the exports here
+#include "DataReader.h"
+#include "NDRMReader.h"
+#ifdef LEAKDETECT
+#include <vld.h> // leak detection
+#endif
+
+namespace Microsoft { namespace MSR { namespace CNTK {
+
+DWORD HIDWORD(size_t size) {return size>>32;}
+DWORD LODWORD(size_t size) { return size & 0xFFFFFFFF; }
+
+template<class ElemType>
+NDRMReader<ElemType>::~NDRMReader()
+{
+    if (m_filemap != NULL)
+    {
+        UnmapViewOfFile(m_filemap);
+    }
+
+    if (m_dataBuffer != NULL)
+    {
+        UnmapViewOfFile(m_dataBuffer);
+    }
+
+    CloseHandle(m_hndl);
+
+    for (int i = 0; i < FEATURE_COUNT; i++)
+    {
+        if (m_values[i] != NULL)
+        {
+            free(m_values[i]);
+        }
+
+        if (m_rowIndices[i] != NULL)
+        {
+            free(m_rowIndices[i]);
+        }
+
+        if (m_colIndices[i] != NULL)
+        {
+            free(m_colIndices[i]);
+        }
+    }
+
+    if (m_labelsBuffer != NULL)
+    {
+        free(m_labelsBuffer);
+    }
+}
+
+template<class ElemType>
+void NDRMReader<ElemType>::Destroy()
+{
+    delete this;
+}
+
+// Init - Reader Initialize for multiple data sets
+// config - [in] configuration parameters for the datareader
+template<class ElemType>
+void NDRMReader<ElemType>::Init(const ConfigParameters& readerConfig)
+{
+    m_miniBatchSize = 0;
+    m_traceLevel = readerConfig("traceLevel", "0");
+    m_maxReadData = readerConfig("maxReadData", "0");
+    m_doGradientCheck = readerConfig("gradientCheck", "false");
+    m_returnDense = readerConfig("returnDense", "false");
+    m_sparsenessFactor = (m_doGradientCheck ? 1 : SPARSENESS_FACTOR_DEFAULT); // Disable sparseness test if gradient check is enabled
+
+    std::vector<std::wstring> featureNames;
+    std::vector<std::wstring> labelNames;
+
+    m_file = readerConfig("file");
+
+    // Determine the names of the features and lables sections in the config file.
+    // features - [in,out] a vector of feature name strings
+    // labels - [in,out] a vector of label name strings
+    GetFileConfigNames(readerConfig, featureNames, labelNames);
+
+    if (featureNames.size() != FEATURE_COUNT || labelNames.size() != 1)
+    {
+        RuntimeError("NDRM requires exactly two features and one label. Their names should match those in NDL definition");
+        return;
+    }
+
+    m_labelName = labelNames[0];
+    
+    for (int i = 0; i < FEATURE_COUNT; i++)
+    {
+        // In the config file, we must specify query features first, then document features. The sequence is different here. Pay attention
+        m_featureNames[i] = featureNames[FEATURE_COUNT - i - 1];
+
+        ConfigParameters featureConfig = readerConfig(m_featureNames[i], "");
+
+        if (featureConfig.size() == 0)
+            RuntimeError("features config not found, required in configuration: i.e. 'features=[dim=506530]'");
+
+        m_dims[i] = featureConfig("dim");
+    }
+
+    m_hndl = CreateFile(m_file.c_str(), GENERIC_READ,
+        FILE_SHARE_READ, NULL, OPEN_EXISTING, FILE_ATTRIBUTE_NORMAL, NULL);
+    if (m_hndl == INVALID_HANDLE_VALUE)
+    {
+        char message[256];
+        sprintf_s(message, "Unable to Open/Create file %ls, error %x", m_file.c_str(), GetLastError());
+        throw runtime_error(message);
+    }
+
+    GetFileSizeEx(m_hndl, (PLARGE_INTEGER)&m_filePositionMax);
+    m_filemap = CreateFileMapping(m_hndl, NULL, PAGE_READONLY, 0, 0, NULL);
+
+    m_dataBuffer = (char*)MapViewOfFile(m_filemap,
+        FILE_MAP_READ,
+        HIDWORD(0),
+        LODWORD(0),
+        0);
+}
+
+//StartMinibatchLoop - Startup a minibatch loop 
+// mbSize - [in] size of the minibatch (number of Samples, etc.)
+// epoch - [in] epoch number for this loop --ignored
+// requestedEpochSamples - [in] number of samples to randomize --ignored
+template<class ElemType>
+void NDRMReader<ElemType>::StartMinibatchLoop(size_t mbSize, size_t /*epoch*/, size_t /*requestedEpochSamples*/)
+{
+    if (m_values[0] == NULL || m_miniBatchSize != mbSize)
+    {
+        m_miniBatchSize = mbSize;
+
+        for (int i = 0; i < FEATURE_COUNT; i++)
+        {
+            if (m_values[i] != NULL)
+            {
+                free(m_values[i]);
+                free(m_colIndices[i]);
+                free(m_rowIndices[i]);
+                free(m_labelsBuffer);
+            }
+
+            m_values[i] = (ElemType*)malloc(sizeof(ElemType)* m_dims[i] * m_miniBatchSize / m_sparsenessFactor);
+            m_rowIndices[i] = (int32_t*)malloc(sizeof(int32_t)* m_dims[i] * m_miniBatchSize / m_sparsenessFactor);
+            m_colIndices[i] = (int32_t*)malloc(sizeof(int32_t)* (m_miniBatchSize + 1));
+            m_labelsBuffer = (ElemType*)malloc(sizeof(ElemType)* m_miniBatchSize);
+        }
+    }
+
+    // reset the next read sample
+    m_currOffset = 0;
+}
+
+// GetMinibatch - Get the next minibatch (features and labels)
+// matrices - [in] a map with named matrix types (i.e. 'features', 'labels') mapped to the corresponing matrix, 
+//             [out] each matrix resized if necessary containing data. 
+// returns - true if there are more minibatches, false if no more minibatchs remain
+template<class ElemType>
+bool NDRMReader<ElemType>::GetMinibatch(std::map<std::wstring, Matrix<ElemType>*>& matrices)
+{
+    // get out if they didn't call StartMinibatchLoop() first
+    if (m_miniBatchSize == 0)
+        return false;
+
+    // Return early (for debugging purposes)
+    if (m_maxReadData > 0 && m_currOffset >= m_maxReadData)
+        return false;
+
+    if (m_currOffset >= m_filePositionMax)
+    {
+        return false;
+    }
+
+    Matrix<ElemType>* labels = nullptr;
+    auto labelEntry = matrices.find(m_labelName);
+    bool useLabels = false;
+    if (labelEntry != matrices.end())
+    {
+        labels = labelEntry->second;
+        if (labels != nullptr)
+        {
+            useLabels = true;
+        }
+    }
+    
+    std::vector<int32_t> currIndex = std::vector<int32_t>(FEATURE_COUNT);
+    for (int i = 0; i < FEATURE_COUNT; i++)
+    {
+        currIndex[i] = 0;
+    }
+
+    size_t j = 0;
+
+    for (j = 0; j < m_miniBatchSize && m_currOffset < m_filePositionMax; j++)
+    {
+        for (int i = 0; i < FEATURE_COUNT; i++)
+        {
+            m_colIndices[i][j] = currIndex[i];
+
+            int32_t nnz = *(int32_t*)((char*)m_dataBuffer + m_currOffset);
+            m_currOffset += sizeof(int32_t);
+
+            if (nnz > m_dims[i] / m_sparsenessFactor)
+            {
+                RuntimeError("Input data is too dense - not enough memory allocated");
+            }
+
+            memcpy(m_values[i] + currIndex[i], (char*)m_dataBuffer + m_currOffset, sizeof(ElemType)*nnz);
+            m_currOffset += (sizeof(ElemType)*nnz);
+
+            memcpy(m_rowIndices[i] + currIndex[i], (char*)m_dataBuffer + m_currOffset, sizeof(int32_t)*nnz);
+            m_currOffset += (sizeof(int32_t)*nnz);
+
+            currIndex[i] += nnz;
+
+            // Debug code - print first feature row
+            /*if (j == 0)
+            {
+                fprintf(stderr, "Feature Type=%S\n", m_featureNames[i].c_str());
+                fprintf(stderr, "Vals =\t");
+                for (int x = 0; x < nnz; x++)
+                {
+                    fprintf(stderr, "%d\t", (int)m_values[i][x]);
+                }
+                fprintf(stderr, "\nRIdx =\t");
+                for (int x = 0; x < nnz; x++)
+                {
+                    fprintf(stderr, "%d\t", m_rowIndices[i][x]);
+                }
+                fprintf(stderr, "\n");
+            }*/
+        }
+        
+        ElemType label = *(ElemType*)((char*)m_dataBuffer + m_currOffset);
+        m_labelsBuffer[j] = label;
+        m_currOffset += sizeof(ElemType);
+
+        int32_t verifCode = *(int32_t*)((char*)m_dataBuffer + m_currOffset);
+
+        if (verifCode != VERIFICATION_CODE)
+        {
+            throw runtime_error("Verification code did not match - error in reading data");
+            return false;
+        }
+
+        m_currOffset += sizeof(int32_t);
+    }
+
+    for (int i = 0; i < FEATURE_COUNT; i++)
+    {
+        m_colIndices[i][j] = currIndex[i];
+
+        Matrix<ElemType>& features = *matrices[m_featureNames[i]];
+        
+        if (features.GetFormat() != MatrixFormat::matrixFormatSparseCSC)
+            features.SwitchToMatrixType(MatrixType::SPARSE, MatrixFormat::matrixFormatSparseCSC, false);
+
+        features.SetMatrixFromCSCFormat(m_colIndices[i], m_rowIndices[i], m_values[i], currIndex[i], m_dims[i], j);
+    }
+
+    if (m_returnDense || m_doGradientCheck)
+    {
+        (*matrices[m_featureNames[0]]).SwitchToMatrixType(MatrixType::DENSE, MatrixFormat::matrixFormatDense, true);
+        (*matrices[m_featureNames[1]]).SwitchToMatrixType(MatrixType::DENSE, MatrixFormat::matrixFormatDense, true);
+    }
+
+    if (useLabels)
+    {
+        size_t labelRows = (*labels).GetNumRows();
+        size_t labelCols = (*labels).GetNumCols();
+
+        if (labelCols != j)
+        {
+            (*labels).Resize(labelRows, j);
+        }
+
+        (*labels).SetValue((ElemType)0);
+        (*labels).SetValue(labelRows, j, m_labelsBuffer, 0, (*labels).GetDeviceId());
+    }
+
+    // Debug code - print labels
+    /*for (int i = 0; i < j; i++)
+    {
+        fprintf(stderr, "%d", (int)m_labelsBuffer[i]);
+        if (i % 20 == 19)
+            fprintf(stderr, "\n");
+    }*/
+
+    return true;
+}
+
+template<class ElemType>
+bool NDRMReader<ElemType>::DataEnd(EndDataType endDataType)
+{
+    bool ret = false;
+    switch (endDataType)
+    {
+    case endDataNull:
+        assert(false);
+        break;
+    case endDataEpoch:
+        ret = (m_currOffset >= m_filePositionMax);
+        break;
+    case endDataSet:
+        ret = (m_currOffset >= m_filePositionMax);
+        break;
+    case endDataSentence:  // for fast reader each minibatch is considered a "sentence", so always true --huh?
+        ret = true;
+        break;
+    }
+
+    return ret;
+}
+
+// GetLabelMapping - Gets the label mapping from integer index to label type 
+// returns - a map from numeric datatype to native label type 
+template<class ElemType>
+const std::map<typename IDataReader<ElemType>::LabelIdType, typename IDataReader<ElemType>::LabelType>& NDRMReader<ElemType>::GetLabelMapping(const std::wstring& /*sectionName*/)
+{
+    return m_mapIdToLabel;
+}
+
+// SetLabelMapping - Sets the label mapping from integer index to label 
+// labelMapping - mapping table from label values to IDs (must be 0-n)
+// note: for tasks with labels, the mapping table must be the same between a training run and a testing run 
+template<class ElemType>
+void NDRMReader<ElemType>::SetLabelMapping(const std::wstring& /*sectionName*/, const std::map<typename IDataReader<ElemType>::LabelIdType, typename LabelType>& labelMapping)
+{
+    m_mapIdToLabel = labelMapping;
+    m_mapLabelToId.clear();
+    for (std::pair<unsigned, LabelType> var : labelMapping)
+    {
+        m_mapLabelToId[var.second] = var.first;
+    }
+}
+
+// instantiate all the combinations we expect to be used
+template class NDRMReader<double>; 
+template class NDRMReader<float>;
+}}}