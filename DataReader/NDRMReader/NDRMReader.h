<<<<<<< HEAD
//
// <copyright file="NDRMReader.h" company="Microsoft">
//     Copyright (c) Microsoft Corporation.  All rights reserved.
// </copyright>
//
// NDRMReader.h - Include file for the Neural Document Ranking Model (NDRM)
#pragma once
#include "DataReader.h"
#include "DataWriter.h"
#include "commandArgUtil.h"
#include <string>
#include <map>
#include <vector>
#include "minibatchsourcehelpers.h"

namespace Microsoft { namespace MSR { namespace CNTK {

template<class ElemType>
class NDRMReader : public IDataReader<ElemType>
{
private:
    size_t SPARSENESS_FACTOR_DEFAULT = 50; // We don't expect more than one in 50 input positions to have non-zero values
    size_t FEATURE_COUNT = 2; // For NDRM dataset, it must have exactly two features
    int32_t VERIFICATION_CODE = 131313; // for data integrity check
    
    ConfigParameters m_readerConfig;
    std::wstring m_file;
    std::vector<std::wstring> m_featureNames = std::vector<std::wstring>(FEATURE_COUNT);
    std::vector<size_t> m_dims = std::vector<std::size_t>(FEATURE_COUNT);
    std::wstring m_labelName;
    size_t m_miniBatchSize;
    int64_t m_maxReadData; // For early exit during debugging
    bool m_doGradientCheck;
    size_t m_sparsenessFactor;
    std::vector<ElemType*> m_values = std::vector<ElemType*>(FEATURE_COUNT);
    std::vector<int32_t*> m_rowIndices = std::vector<int32_t*>(FEATURE_COUNT);
    std::vector<int32_t*> m_colIndices = std::vector<int32_t*>(FEATURE_COUNT);
    ElemType* m_labelsBuffer;

    HANDLE m_hndl;
    HANDLE m_filemap;
    void* m_dataBuffer;
    int64_t m_filePositionMax;
    int64_t m_currOffset;
    int m_traceLevel;

    std::map<LabelIdType, LabelType> m_mapIdToLabel;
    std::map<LabelType, LabelIdType> m_mapLabelToId;

public:
    NDRMReader() { };
    virtual ~NDRMReader();
    virtual void Destroy();
    virtual void Init(const ConfigParameters& config);
    virtual void StartMinibatchLoop(size_t mbSize, size_t epoch, size_t requestedEpochSamples=requestDataSize);
    virtual bool GetMinibatch(std::map<std::wstring, Matrix<ElemType>*>& matrices);

    size_t NumberSlicesInEachRecurrentIter() { return 1 ;} 
    void SetNbrSlicesEachRecurrentIter(const size_t) { };
    void SetSentenceSegBatch(Matrix<ElemType> &/*sentenceBegin*/, vector<MinibatchPackingFlag>& /*sentenceExistsBeginOrNoLabels*/) {};
    virtual const std::map<LabelIdType, LabelType>& GetLabelMapping(const std::wstring& sectionName);
    virtual void SetLabelMapping(const std::wstring& sectionName, const std::map<LabelIdType, typename LabelType>& labelMapping);
    virtual bool GetData(const std::wstring& /*sectionName*/, size_t /*numRecords*/, void* /*data*/, size_t& /*dataBufferSize*/, size_t /*recordStart*/) { throw runtime_error("GetData not supported in NDRMReader"); };
    virtual bool DataEnd(EndDataType endDataType);
};
}}}
=======
//
// <copyright file="NDRMReader.h" company="Microsoft">
//     Copyright (c) Microsoft Corporation.  All rights reserved.
// </copyright>
//
// NDRMReader.h - Include file for the Neural Document Ranking Model (NDRM)
#pragma once
#include "DataReader.h"
#include "DataWriter.h"
#include "commandArgUtil.h"
#include <string>
#include <map>
#include <vector>
#include "minibatchsourcehelpers.h"

namespace Microsoft { namespace MSR { namespace CNTK {

template<class ElemType>
class NDRMReader : public IDataReader<ElemType>
{
private:
    size_t SPARSENESS_FACTOR_DEFAULT = 50; // We don't expect more than one in 50 input positions to have non-zero values
    size_t FEATURE_COUNT = 2; // For NDRM dataset, it must have exactly two features
    int32_t VERIFICATION_CODE = 131313; // for data integrity check
    
    ConfigParameters m_readerConfig;
    std::wstring m_file;
    std::vector<std::wstring> m_featureNames = std::vector<std::wstring>(FEATURE_COUNT);
    std::vector<size_t> m_dims = std::vector<std::size_t>(FEATURE_COUNT);
    std::wstring m_labelName;
    size_t m_miniBatchSize;
    int64_t m_maxReadData; // For early exit during debugging
    bool m_doGradientCheck;
    bool m_returnDense;
    size_t m_sparsenessFactor;
    std::vector<ElemType*> m_values = std::vector<ElemType*>(FEATURE_COUNT);
    std::vector<int32_t*> m_rowIndices = std::vector<int32_t*>(FEATURE_COUNT);
    std::vector<int32_t*> m_colIndices = std::vector<int32_t*>(FEATURE_COUNT);
    ElemType* m_labelsBuffer;

    HANDLE m_hndl;
    HANDLE m_filemap;
    void* m_dataBuffer;
    int64_t m_filePositionMax;
    int64_t m_currOffset;
    int m_traceLevel;

    std::map<LabelIdType, LabelType> m_mapIdToLabel;
    std::map<LabelType, LabelIdType> m_mapLabelToId;

public:
    NDRMReader() { };
    virtual ~NDRMReader();
    virtual void Destroy();
    virtual void Init(const ConfigParameters& config);
    virtual void StartMinibatchLoop(size_t mbSize, size_t epoch, size_t requestedEpochSamples=requestDataSize);
    virtual bool GetMinibatch(std::map<std::wstring, Matrix<ElemType>*>& matrices);

    size_t NumberSlicesInEachRecurrentIter() { return 1 ;} 
    void SetNbrSlicesEachRecurrentIter(const size_t) { };
    void SetSentenceSegBatch(Matrix<ElemType> &/*sentenceBegin*/, vector<MinibatchPackingFlag>& /*sentenceExistsBeginOrNoLabels*/) {};
    virtual const std::map<LabelIdType, LabelType>& GetLabelMapping(const std::wstring& sectionName);
    virtual void SetLabelMapping(const std::wstring& sectionName, const std::map<LabelIdType, typename LabelType>& labelMapping);
    virtual bool GetData(const std::wstring& /*sectionName*/, size_t /*numRecords*/, void* /*data*/, size_t& /*dataBufferSize*/, size_t /*recordStart*/) { throw runtime_error("GetData not supported in NDRMReader"); };
    virtual bool DataEnd(EndDataType endDataType);
};
}}}
>>>>>>> 6a197689
<|MERGE_RESOLUTION|>--- conflicted
+++ resolved
@@ -1,136 +1,67 @@
-<<<<<<< HEAD
-//
-// <copyright file="NDRMReader.h" company="Microsoft">
-//     Copyright (c) Microsoft Corporation.  All rights reserved.
-// </copyright>
-//
-// NDRMReader.h - Include file for the Neural Document Ranking Model (NDRM)
-#pragma once
-#include "DataReader.h"
-#include "DataWriter.h"
-#include "commandArgUtil.h"
-#include <string>
-#include <map>
-#include <vector>
-#include "minibatchsourcehelpers.h"
-
-namespace Microsoft { namespace MSR { namespace CNTK {
-
-template<class ElemType>
-class NDRMReader : public IDataReader<ElemType>
-{
-private:
-    size_t SPARSENESS_FACTOR_DEFAULT = 50; // We don't expect more than one in 50 input positions to have non-zero values
-    size_t FEATURE_COUNT = 2; // For NDRM dataset, it must have exactly two features
-    int32_t VERIFICATION_CODE = 131313; // for data integrity check
-    
-    ConfigParameters m_readerConfig;
-    std::wstring m_file;
-    std::vector<std::wstring> m_featureNames = std::vector<std::wstring>(FEATURE_COUNT);
-    std::vector<size_t> m_dims = std::vector<std::size_t>(FEATURE_COUNT);
-    std::wstring m_labelName;
-    size_t m_miniBatchSize;
-    int64_t m_maxReadData; // For early exit during debugging
-    bool m_doGradientCheck;
-    size_t m_sparsenessFactor;
-    std::vector<ElemType*> m_values = std::vector<ElemType*>(FEATURE_COUNT);
-    std::vector<int32_t*> m_rowIndices = std::vector<int32_t*>(FEATURE_COUNT);
-    std::vector<int32_t*> m_colIndices = std::vector<int32_t*>(FEATURE_COUNT);
-    ElemType* m_labelsBuffer;
-
-    HANDLE m_hndl;
-    HANDLE m_filemap;
-    void* m_dataBuffer;
-    int64_t m_filePositionMax;
-    int64_t m_currOffset;
-    int m_traceLevel;
-
-    std::map<LabelIdType, LabelType> m_mapIdToLabel;
-    std::map<LabelType, LabelIdType> m_mapLabelToId;
-
-public:
-    NDRMReader() { };
-    virtual ~NDRMReader();
-    virtual void Destroy();
-    virtual void Init(const ConfigParameters& config);
-    virtual void StartMinibatchLoop(size_t mbSize, size_t epoch, size_t requestedEpochSamples=requestDataSize);
-    virtual bool GetMinibatch(std::map<std::wstring, Matrix<ElemType>*>& matrices);
-
-    size_t NumberSlicesInEachRecurrentIter() { return 1 ;} 
-    void SetNbrSlicesEachRecurrentIter(const size_t) { };
-    void SetSentenceSegBatch(Matrix<ElemType> &/*sentenceBegin*/, vector<MinibatchPackingFlag>& /*sentenceExistsBeginOrNoLabels*/) {};
-    virtual const std::map<LabelIdType, LabelType>& GetLabelMapping(const std::wstring& sectionName);
-    virtual void SetLabelMapping(const std::wstring& sectionName, const std::map<LabelIdType, typename LabelType>& labelMapping);
-    virtual bool GetData(const std::wstring& /*sectionName*/, size_t /*numRecords*/, void* /*data*/, size_t& /*dataBufferSize*/, size_t /*recordStart*/) { throw runtime_error("GetData not supported in NDRMReader"); };
-    virtual bool DataEnd(EndDataType endDataType);
-};
-}}}
-=======
-//
-// <copyright file="NDRMReader.h" company="Microsoft">
-//     Copyright (c) Microsoft Corporation.  All rights reserved.
-// </copyright>
-//
-// NDRMReader.h - Include file for the Neural Document Ranking Model (NDRM)
-#pragma once
-#include "DataReader.h"
-#include "DataWriter.h"
-#include "commandArgUtil.h"
-#include <string>
-#include <map>
-#include <vector>
-#include "minibatchsourcehelpers.h"
-
-namespace Microsoft { namespace MSR { namespace CNTK {
-
-template<class ElemType>
-class NDRMReader : public IDataReader<ElemType>
-{
-private:
-    size_t SPARSENESS_FACTOR_DEFAULT = 50; // We don't expect more than one in 50 input positions to have non-zero values
-    size_t FEATURE_COUNT = 2; // For NDRM dataset, it must have exactly two features
-    int32_t VERIFICATION_CODE = 131313; // for data integrity check
-    
-    ConfigParameters m_readerConfig;
-    std::wstring m_file;
-    std::vector<std::wstring> m_featureNames = std::vector<std::wstring>(FEATURE_COUNT);
-    std::vector<size_t> m_dims = std::vector<std::size_t>(FEATURE_COUNT);
-    std::wstring m_labelName;
-    size_t m_miniBatchSize;
-    int64_t m_maxReadData; // For early exit during debugging
-    bool m_doGradientCheck;
-    bool m_returnDense;
-    size_t m_sparsenessFactor;
-    std::vector<ElemType*> m_values = std::vector<ElemType*>(FEATURE_COUNT);
-    std::vector<int32_t*> m_rowIndices = std::vector<int32_t*>(FEATURE_COUNT);
-    std::vector<int32_t*> m_colIndices = std::vector<int32_t*>(FEATURE_COUNT);
-    ElemType* m_labelsBuffer;
-
-    HANDLE m_hndl;
-    HANDLE m_filemap;
-    void* m_dataBuffer;
-    int64_t m_filePositionMax;
-    int64_t m_currOffset;
-    int m_traceLevel;
-
-    std::map<LabelIdType, LabelType> m_mapIdToLabel;
-    std::map<LabelType, LabelIdType> m_mapLabelToId;
-
-public:
-    NDRMReader() { };
-    virtual ~NDRMReader();
-    virtual void Destroy();
-    virtual void Init(const ConfigParameters& config);
-    virtual void StartMinibatchLoop(size_t mbSize, size_t epoch, size_t requestedEpochSamples=requestDataSize);
-    virtual bool GetMinibatch(std::map<std::wstring, Matrix<ElemType>*>& matrices);
-
-    size_t NumberSlicesInEachRecurrentIter() { return 1 ;} 
-    void SetNbrSlicesEachRecurrentIter(const size_t) { };
-    void SetSentenceSegBatch(Matrix<ElemType> &/*sentenceBegin*/, vector<MinibatchPackingFlag>& /*sentenceExistsBeginOrNoLabels*/) {};
-    virtual const std::map<LabelIdType, LabelType>& GetLabelMapping(const std::wstring& sectionName);
-    virtual void SetLabelMapping(const std::wstring& sectionName, const std::map<LabelIdType, typename LabelType>& labelMapping);
-    virtual bool GetData(const std::wstring& /*sectionName*/, size_t /*numRecords*/, void* /*data*/, size_t& /*dataBufferSize*/, size_t /*recordStart*/) { throw runtime_error("GetData not supported in NDRMReader"); };
-    virtual bool DataEnd(EndDataType endDataType);
-};
-}}}
->>>>>>> 6a197689
+//
+// <copyright file="NDRMReader.h" company="Microsoft">
+//     Copyright (c) Microsoft Corporation.  All rights reserved.
+// </copyright>
+//
+// NDRMReader.h - Include file for the Neural Document Ranking Model (NDRM)
+#pragma once
+#include "DataReader.h"
+#include "DataWriter.h"
+#include "commandArgUtil.h"
+#include <string>
+#include <map>
+#include <vector>
+#include "minibatchsourcehelpers.h"
+
+namespace Microsoft { namespace MSR { namespace CNTK {
+
+template<class ElemType>
+class NDRMReader : public IDataReader<ElemType>
+{
+private:
+    size_t SPARSENESS_FACTOR_DEFAULT = 50; // We don't expect more than one in 50 input positions to have non-zero values
+    size_t FEATURE_COUNT = 2; // For NDRM dataset, it must have exactly two features
+    int32_t VERIFICATION_CODE = 131313; // for data integrity check
+    
+    ConfigParameters m_readerConfig;
+    std::wstring m_file;
+    std::vector<std::wstring> m_featureNames = std::vector<std::wstring>(FEATURE_COUNT);
+    std::vector<size_t> m_dims = std::vector<std::size_t>(FEATURE_COUNT);
+    std::wstring m_labelName;
+    size_t m_miniBatchSize;
+    int64_t m_maxReadData; // For early exit during debugging
+    bool m_doGradientCheck;
+    bool m_returnDense;
+    size_t m_sparsenessFactor;
+    std::vector<ElemType*> m_values = std::vector<ElemType*>(FEATURE_COUNT);
+    std::vector<int32_t*> m_rowIndices = std::vector<int32_t*>(FEATURE_COUNT);
+    std::vector<int32_t*> m_colIndices = std::vector<int32_t*>(FEATURE_COUNT);
+    ElemType* m_labelsBuffer;
+
+    HANDLE m_hndl;
+    HANDLE m_filemap;
+    void* m_dataBuffer;
+    int64_t m_filePositionMax;
+    int64_t m_currOffset;
+    int m_traceLevel;
+
+    std::map<LabelIdType, LabelType> m_mapIdToLabel;
+    std::map<LabelType, LabelIdType> m_mapLabelToId;
+
+public:
+    NDRMReader() { };
+    virtual ~NDRMReader();
+    virtual void Destroy();
+    virtual void Init(const ConfigParameters& config);
+    virtual void StartMinibatchLoop(size_t mbSize, size_t epoch, size_t requestedEpochSamples=requestDataSize);
+    virtual bool GetMinibatch(std::map<std::wstring, Matrix<ElemType>*>& matrices);
+
+    size_t NumberSlicesInEachRecurrentIter() { return 1 ;} 
+    void SetNbrSlicesEachRecurrentIter(const size_t) { };
+    void SetSentenceSegBatch(Matrix<ElemType> &/*sentenceBegin*/, vector<MinibatchPackingFlag>& /*sentenceExistsBeginOrNoLabels*/) {};
+    virtual const std::map<LabelIdType, LabelType>& GetLabelMapping(const std::wstring& sectionName);
+    virtual void SetLabelMapping(const std::wstring& sectionName, const std::map<LabelIdType, typename LabelType>& labelMapping);
+    virtual bool GetData(const std::wstring& /*sectionName*/, size_t /*numRecords*/, void* /*data*/, size_t& /*dataBufferSize*/, size_t /*recordStart*/) { throw runtime_error("GetData not supported in NDRMReader"); };
+    virtual bool DataEnd(EndDataType endDataType);
+};
+}}}