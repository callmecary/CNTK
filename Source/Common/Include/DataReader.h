//
// Copyright (c) Microsoft. All rights reserved.
// Licensed under the MIT license. See LICENSE.md file in the project root for full license information.
//
#pragma once

// The following ifdef block is the standard way of creating macros which make exporting
// from a DLL simpler. All files within this DLL are compiled with the DATAREADER_EXPORTS
// symbol defined on the command line. This symbol should not be defined on any project
// that uses this DLL. This way any other project whose source files include this file see
// DATAREADER_API functions as being imported from a DLL, whereas this DLL sees symbols
// defined with this macro as being exported.
#ifdef _WIN32
#if defined(DATAREADER_EXPORTS)
#define DATAREADER_API __declspec(dllexport)
#elif defined(DATAREADER_LOCAL)
#define DATAREADER_API
#else
#define DATAREADER_API __declspec(dllimport)
#endif
#else
#define DATAREADER_API
#endif

#include "Basics.h"
#include "Matrix.h"
#include "Sequences.h"
#include "Config.h" // for ConfigParameters
#include "ScriptableObjects.h"
#include <map>
#include <string>
#include <memory>

// forward-declare these lattice-related types to avoid having to include and pollute everything with lattice-related headers
namespace msra { namespace dbn {  class latticepair; class latticesource; } }
namespace msra { namespace asr {  class simplesenonehmm; } } 

namespace Microsoft { namespace MSR { namespace CNTK {

// randomize range set automatically, parameter value for Init()
const size_t randomizeAuto = ((size_t) -1) >> 2;

// don't randomize, parameter value for Init()
const size_t randomizeNone = 0;

// StartMinibatchLoop default parameter, sets number of requested
// frames equal to the constant 3fffffffffffffff computed by ((size_t) -1) >> 2 above.
// We use this constant as a stand in for the total number of frames in the dataset.
const size_t requestDataSize = randomizeAuto;

// this class contains the input data structures to be filled in by the GetMinibatch() call
class StreamMinibatchInputs
{
public:
    struct Input
    {
        /*const*/ MatrixBasePtr matrix;
        /*const*/ MBLayoutPtr pMBLayout;
        /*const*/ TensorShape sampleLayout;

        // constructor
<<<<<<< HEAD
        Input(MatrixBasePtr matrix, MBLayoutPtr pMBLayout, TensorShape sampleLayout) : matrix(matrix), pMBLayout(pMBLayout), sampleLayout(sampleLayout)
        {
            assert(matrix);
        }
        Input(){} // some STL classes need this for general happiness

        // helper for typecasting the matrix pointer
        template<class ElemType>
        Matrix<ElemType>& GetMatrix(const wchar_t* name/*for debugging only*/ = L"(unknown)") const
        {
            assert(matrix);
            auto* matrixp = dynamic_cast<Matrix<ElemType>*>(matrix.get());
            if (!matrixp)
            {
                // print a rather rich error to track down a regression failure
                auto isFloat  = !!dynamic_cast<Matrix<float>*> (matrix.get());
                auto isDouble = !!dynamic_cast<Matrix<double>*>(matrix.get());
                LogicError("GetMatrix<%s>: Attempted to access input stream '%ls' with wrong precision, got %s {%d,%d} instead of %s.",
                    typeid(ElemType).name(), name, typeid(matrix.get()).name(), (int)isFloat, (int)isDouble, typeid(Matrix<ElemType>*).name());
            }
            return *matrixp;
        }
=======
        Input(MatrixBasePtr matrix, MBLayoutPtr pMBLayout, TensorShape sampleLayout) : 
            matrix(matrix), pMBLayout(pMBLayout), sampleLayout(sampleLayout)
        {
            assert(matrix);
        }
        Input() {} // some STL classes need this for general happiness

        // helper for typecasting the matrix pointer
        template<class ElemType>
        Matrix<ElemType>& GetMatrix(const wchar_t* name/*for debugging only*/ = L"(unknown)") const
        {
            assert(matrix);
            auto* matrixp = dynamic_cast<Matrix<ElemType>*>(matrix.get());
            if (!matrixp)
            {
                // print a rather rich error to track down a regression failure
                auto isFloat = !!dynamic_cast<Matrix<float>*> (matrix.get());
                auto isDouble = !!dynamic_cast<Matrix<double>*>(matrix.get());
                LogicError("GetMatrix<%s>: Attempted to access input stream '%ls' with wrong precision, got %s {%d,%d} instead of %s.",
                    typeid(ElemType).name(), name, typeid(matrix.get()).name(), (int)isFloat, (int)isDouble, typeid(Matrix<ElemType>*).name());
            }
            return *matrixp;
        }
>>>>>>> e87b4d6e
    };

private:
    typedef map<std::wstring, Input> MapType;
    MapType inputs;

public:
    void AddInput(const std::wstring& nodeName, const Input& input)
    {
        assert(input.matrix);
        inputs[nodeName] = input;
    }
    void AddInput(const std::wstring& nodeName, const MatrixBasePtr& matrix, const MBLayoutPtr& pMBLayout, const TensorShape& sampleLayout)
    {
        AddInput(nodeName, Input(matrix, pMBLayout, sampleLayout));
    }
    bool HasInput(const std::wstring& nodeName) const { return inputs.find(nodeName) != inputs.end(); }
    const Input& GetInput(const std::wstring& nodeName) const
    {
        auto iter = inputs.find(nodeName);
        if (iter == inputs.end())
            LogicError("GetInputMatrix: Attempted to access non-existent input stream '%ls'", nodeName.c_str());
        return iter->second;
    }
    template<class ElemType>
    Matrix<ElemType>& GetInputMatrix(const std::wstring& nodeName) const
    {
        const auto& input = GetInput(nodeName);
        return input.GetMatrix<ElemType>(nodeName.c_str());
    }
    // iterating
    // TODO: Abstract this.
    MapType::iterator begin() { return inputs.begin(); }
    MapType::iterator end()   { return inputs.end(); }
    MapType::iterator find(const std::wstring& nodeName) { return inputs.find(nodeName); }
    MapType::const_iterator begin() const { return inputs.begin(); }
    MapType::const_iterator end()   const { return inputs.end(); }
    MapType::const_iterator find(const std::wstring& nodeName) const { return inputs.find(nodeName); }
    void clear() { inputs.clear(); }
    // only used by test code:
    void insert(std::pair<wstring, Input> pair) { inputs.insert(pair); }
};

// Data Reader interface
// implemented by DataReader and underlying classes
class DATAREADER_API IDataReader
{
public:
    typedef std::string  LabelType;     // surface form of an input token
    typedef unsigned int LabelIdType;   // input token mapped to an integer  --TODO: why not size_t? Does this save space?

    // BUGBUG: We should not have data members in an interace!
    unsigned m_seed;
    size_t mRequestedNumParallelSequences; // number of desired parallel sequences in each minibatch

    virtual void Init(const ConfigParameters& config) = 0;
    virtual void Init(const ScriptableObjects::IConfigRecord& config) = 0;
    virtual void Destroy() = 0;
protected:
    virtual ~IDataReader() { }
public:
    virtual void StartMinibatchLoop(size_t mbSize, size_t epoch, size_t requestedEpochSamples = requestDataSize) = 0;

    virtual bool SupportsDistributedMBRead() const
    {
        return false;
    };
    virtual void StartDistributedMinibatchLoop(size_t mbSize, size_t epoch, size_t subsetNum, size_t numSubsets, size_t requestedEpochSamples = requestDataSize)
    {
        if (SupportsDistributedMBRead() || (numSubsets != 1) || (subsetNum != 0))
        {
            LogicError("This reader does not support distributed reading of mini-batches");
        }

        return StartMinibatchLoop(mbSize, epoch, requestedEpochSamples);
    }

    virtual bool GetMinibatch(StreamMinibatchInputs& matrices) = 0;
    virtual bool GetMinibatch4SE(std::vector<shared_ptr<const msra::dbn::latticepair>>& /*latticeinput*/, vector<size_t>& /*uids*/, vector<size_t>& /*boundaries*/, vector<size_t>& /*extrauttmap*/)
    {
        NOT_IMPLEMENTED;
    };
    virtual bool GetHmmData(msra::asr::simplesenonehmm* /*hmm*/)
    {
        NOT_IMPLEMENTED;
    };
    virtual size_t GetNumParallelSequences() = 0;
    //virtual int GetSentenceEndIdFromOutputLabel() { return -1; }
    virtual void SetNumParallelSequences(const size_t sz)
    {
        mRequestedNumParallelSequences = sz;
    }
    //virtual bool RequireSentenceSeg() const { return false; }
    virtual const std::map<LabelIdType, LabelType>& GetLabelMapping(const std::wstring&)
    {
        NOT_IMPLEMENTED;
    }
    virtual void SetLabelMapping(const std::wstring&, const std::map<LabelIdType, LabelType>&)
    {
        NOT_IMPLEMENTED;
    }
    virtual bool GetData(const std::wstring&, size_t, void*, size_t&, size_t)
    {
        NOT_IMPLEMENTED;
    }
    virtual bool DataEnd()
    {
        NOT_IMPLEMENTED;
    }
    virtual void CopyMBLayoutTo(MBLayoutPtr)
    {
        NOT_IMPLEMENTED;
    }
    virtual void SetRandomSeed(unsigned seed = 0)
    {
        m_seed = seed;
    }
    virtual bool GetProposalObs(StreamMinibatchInputs*, const size_t, vector<size_t>&)
    {
        return false;
    }
    virtual void InitProposals(StreamMinibatchInputs*)
    {
    }
    virtual bool CanReadFor(wstring /* nodeName */) // return true if this reader can output for a node with name nodeName  --TODO: const wstring&
    {
        return false;
    }

    bool GetFrame(StreamMinibatchInputs& /*matrices*/, const size_t /*tidx*/, vector<size_t>& /*history*/)
    {
        NOT_IMPLEMENTED;
    }

    // Workaround for the two-forward-pass sequence and ctc training, which
    // allows processing more utterances at the same time. Only used in
    // Kaldi2Reader.
    // TODO: move this out of the reader.
    virtual bool GetMinibatchCopy(
        std::vector<std::vector<std::pair<wstring, size_t>>>& /*uttInfo*/,
        StreamMinibatchInputs& /*matrices*/,
        MBLayoutPtr /*data copied here*/)
    {
        return false;
    }

    // Workaround for the two-forward-pass sequence and ctc training, which
    // allows processing more utterances at the same time. Only used in
    // Kaldi2Reader.
    // TODO: move this out of the reader.
    virtual bool SetNetOutput(
        const std::vector<std::vector<std::pair<wstring, size_t>>>& /*uttInfo*/,
        const MatrixBase& /*outputs*/,
        const MBLayoutPtr)
    {
        return false;
    }
};
typedef std::shared_ptr<IDataReader> IDataReaderPtr;

// GetReaderX() - get a reader type from the DLL
// The F version gets the 'float' version, and D gets 'double'.
extern "C" DATAREADER_API void GetReaderF(IDataReader** preader);
extern "C" DATAREADER_API void GetReaderD(IDataReader** preader);

// The sole purpose of this base class is to provide backwards compatibility for (old)
// readers that do not support multiple mb layouts.
class DataReaderBase : public IDataReader
{
protected:
    // Verifies that all inputs share the same layout (have the same layout pointer) 
    // and copies the provided layout into the minibatch layout.
    // This method is needed for backwards-compatibility and only meant to be used by old readers!
    void SetMinibatchLayout(StreamMinibatchInputs& minibatch);

    virtual bool TryGetMinibatch(StreamMinibatchInputs& matrices) = 0;
public:
    virtual bool GetMinibatch(StreamMinibatchInputs& matrices) override;
};

// Data Reader class
// interface for clients of the Data Reader
// mirrors the IDataReader interface, except the Init method is private (use the constructor)
class DataReader : public IDataReader, protected Plugin, public ScriptableObjects::Object
{
    vector<wstring> m_ioNames;                          // TODO: why are these needed, why not loop over m_dataReaders?
    map<wstring, IDataReader*> m_dataReaders; // readers

    // Init - Reader Initialize for multiple data sets
    // config - [in] configuration parameters for the datareader
    // Sample format below for UCIReader:
    // # Parameter values for the reader
    // reader=[
    //  # reader to use
    //  readerType="UCIFastReader"
    //  miniBatchMode="partial"
    //  randomize=None
    //  features=[
    //    dim=784
    //    start=1
    //    file="c:\speech\mnist\mnist_test.txt"
    //  ]
    //  labels=[
    //    dim=1
    //      start=0
    //      file="c:\speech\mnist\mnist_test.txt"
    //      labelMappingFile="c:\speech\mnist\labels.txt"
    //      labelDim=10
    //      labelType="category"
    //  ]
    //]
    template <class ConfigRecordType>
    void InitFromConfig(const ConfigRecordType&);
    virtual void Init(const ConfigParameters& config) override
    {
        InitFromConfig(config);
    }
    virtual void Init(const ScriptableObjects::IConfigRecord& config) override
    {
        InitFromConfig(config);
    }

    // Destroy - cleanup and remove this class
    // NOTE: this destroys the object, and it can't be used past this point.
    // The reason why this is not just a destructor is that it goes across a DLL boundary.
    virtual void Destroy() override;
public:
    // DataReader Constructor
    // config - [in] configuration parameters for the datareader
    template <class ConfigRecordType>
    DataReader(const ConfigRecordType& config);
    // constructor from Scripting
    DataReader(const ScriptableObjects::IConfigRecordPtr configp)
        : DataReader(*configp)
    {
    }
    virtual ~DataReader();

    // StartMinibatchLoop - Startup a minibatch loop
    // mbSize - [in] size of the minibatch (number of frames, etc.)
    // epoch - [in] epoch number for this loop
    // requestedEpochSamples - [in] number of samples to randomize, defaults to requestDataSize which uses the number of samples there are in the dataset
    virtual void StartMinibatchLoop(size_t mbSize, size_t epoch, size_t requestedEpochSamples = requestDataSize);

    virtual bool SupportsDistributedMBRead() const override;
    virtual void StartDistributedMinibatchLoop(size_t mbSize, size_t epoch, size_t subsetNum, size_t numSubsets, size_t requestedEpochSamples = requestDataSize) override;

    // GetMinibatch - Get the next minibatch (features and labels)
    // matrices - [in] a map with named matrix types (i.e. 'features', 'labels') mapped to the corresponding matrix,
    //             [out] each matrix resized if necessary containing data.
    // returns - true if there are more minibatches, false if no more minibatchs remain
    virtual bool GetMinibatch(StreamMinibatchInputs& matrices);
    virtual bool GetMinibatch4SE(std::vector<shared_ptr<const msra::dbn::latticepair>>& latticeinput, vector<size_t>& uids, vector<size_t>& boundaries, vector<size_t>& extrauttmap);
    virtual bool GetHmmData(msra::asr::simplesenonehmm* hmm);

    size_t GetNumParallelSequences();
    //int GetSentenceEndIdFromOutputLabel();
    //bool RequireSentenceSeg() const override;

    // GetLabelMapping - Gets the label mapping from integer index to label type
    // returns - a map from numeric datatype to native label type
    virtual const std::map<LabelIdType, LabelType>& GetLabelMapping(const std::wstring& sectionName);

    // SetLabelMapping - Sets the label mapping from integer index to label
    // labelMapping - mapping table from label values to IDs (must be 0-n)
    // note: for tasks with labels, the mapping table must be the same between a training run and a testing run
    virtual void SetLabelMapping(const std::wstring& sectionName, const std::map<LabelIdType, LabelType>& labelMapping);

    // GetData - Gets metadata from the specified section (into CPU memory)
    // sectionName - section name to retrieve data from
    // numRecords - number of records to read
    // data - pointer to data buffer, if NULL, dataBufferSize will be set to size of required buffer to accomidate request
    // dataBufferSize - [in] size of the databuffer in bytes
    //                  [out] size of buffer filled with data
    // recordStart - record to start reading from, defaults to zero (start of data)
    // returns: true if data remains to be read, false if the end of data was reached
    virtual bool GetData(const std::wstring& sectionName, size_t numRecords, void* data, size_t& dataBufferSize, size_t recordStart = 0);

    virtual bool DataEnd();
    // TODO: The return value if this is never used except in loops where we do an &=. It is not clear whether that is a bug or intentionally prevents DataEnd() from being called.
    //       Once this is understood, we can change the return value to void.

    // Gets a copy of the minibatch for the forward computation. This can be
    // useful if some of the computation has to happen in the reader.
    virtual bool GetMinibatchCopy(
        std::vector<std::vector<std::pair<wstring, size_t>>>& uttInfo,
        StreamMinibatchInputs& matrices,
        MBLayoutPtr);

    // Sets the neural network output to the reader. This can be useful if some
    // of the computation has to happen in the reader.
    virtual bool SetNetOutput(
        const std::vector<std::vector<std::pair<wstring, size_t>>>& uttInfo,
        const MatrixBase& outputs,
        const MBLayoutPtr);

    void CopyMBLayoutTo(MBLayoutPtr pMBLayout);

    void SetRandomSeed(int);

    bool GetProposalObs(StreamMinibatchInputs*, const size_t, vector<size_t>&);
    void InitProposals(StreamMinibatchInputs* matrices);
};

}}}<|MERGE_RESOLUTION|>--- conflicted
+++ resolved
@@ -59,30 +59,6 @@
         /*const*/ TensorShape sampleLayout;
 
         // constructor
-<<<<<<< HEAD
-        Input(MatrixBasePtr matrix, MBLayoutPtr pMBLayout, TensorShape sampleLayout) : matrix(matrix), pMBLayout(pMBLayout), sampleLayout(sampleLayout)
-        {
-            assert(matrix);
-        }
-        Input(){} // some STL classes need this for general happiness
-
-        // helper for typecasting the matrix pointer
-        template<class ElemType>
-        Matrix<ElemType>& GetMatrix(const wchar_t* name/*for debugging only*/ = L"(unknown)") const
-        {
-            assert(matrix);
-            auto* matrixp = dynamic_cast<Matrix<ElemType>*>(matrix.get());
-            if (!matrixp)
-            {
-                // print a rather rich error to track down a regression failure
-                auto isFloat  = !!dynamic_cast<Matrix<float>*> (matrix.get());
-                auto isDouble = !!dynamic_cast<Matrix<double>*>(matrix.get());
-                LogicError("GetMatrix<%s>: Attempted to access input stream '%ls' with wrong precision, got %s {%d,%d} instead of %s.",
-                    typeid(ElemType).name(), name, typeid(matrix.get()).name(), (int)isFloat, (int)isDouble, typeid(Matrix<ElemType>*).name());
-            }
-            return *matrixp;
-        }
-=======
         Input(MatrixBasePtr matrix, MBLayoutPtr pMBLayout, TensorShape sampleLayout) : 
             matrix(matrix), pMBLayout(pMBLayout), sampleLayout(sampleLayout)
         {
@@ -91,22 +67,21 @@
         Input() {} // some STL classes need this for general happiness
 
         // helper for typecasting the matrix pointer
-        template<class ElemType>
+    template<class ElemType>
         Matrix<ElemType>& GetMatrix(const wchar_t* name/*for debugging only*/ = L"(unknown)") const
-        {
+    {
             assert(matrix);
             auto* matrixp = dynamic_cast<Matrix<ElemType>*>(matrix.get());
-            if (!matrixp)
-            {
-                // print a rather rich error to track down a regression failure
-                auto isFloat = !!dynamic_cast<Matrix<float>*> (matrix.get());
+        if (!matrixp)
+        {
+            // print a rather rich error to track down a regression failure
+                auto isFloat  = !!dynamic_cast<Matrix<float>*> (matrix.get());
                 auto isDouble = !!dynamic_cast<Matrix<double>*>(matrix.get());
                 LogicError("GetMatrix<%s>: Attempted to access input stream '%ls' with wrong precision, got %s {%d,%d} instead of %s.",
                     typeid(ElemType).name(), name, typeid(matrix.get()).name(), (int)isFloat, (int)isDouble, typeid(Matrix<ElemType>*).name());
-            }
-            return *matrixp;
         }
->>>>>>> e87b4d6e
+        return *matrixp;
+    }
     };
 
 private:
