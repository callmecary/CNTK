//
// Copyright (c) Microsoft. All rights reserved.
// Licensed under the MIT license. See LICENSE.md file in the project root for full license information.
//
// This is the main header of the CNTK library API containing the entire public API definition. 
//

#pragma once

#ifdef SWIG
#define final
#define explicit
#define static_assert(condition, message)
#endif

#include "CNTKLibraryInternals.h"

#include <memory>
#include <vector>
#include <array>
#include <stdarg.h>
#include <assert.h>
#include <unordered_map>
#include <unordered_set>
#include <string>
#include <sstream>
#include<algorithm>

namespace CNTK
{
    ///
    /// Enumeration type denoting data type of symbolic data entities or actual data.
    ///
    enum class DataType
    {
        Unknown,
        Float,
        Double,

        /* TODO:
        Bit,
        Char,
        UChar,
        Short,
        UShort,
        Int,
        UInt,
        Long,
        ULong,
        Float8,
        Float16,
        Complex,
        String,
        */
    };

    ///
    /// Get the 'DataType' corresponding to the ElementType template type argument.
    ///
    template <typename ElementType>
    inline DataType AsDataType()
    {
        if (std::is_same<ElementType, float>())
            return DataType::Float;
        else if (std::is_same<ElementType, double>())
            return DataType::Double;
        else
            NOT_IMPLEMENTED;
    }

    ///
    /// Enumeration type denoting the format of storage underlying an instance of a NDArrayView.
    ///
    enum class StorageFormat
    {
        Dense,
        SparseCSC,
        SparseBlockCol,
    };

    inline bool IsSparseStorageFormat(StorageFormat storageFormat)
    {
        return (storageFormat != StorageFormat::Dense);
    }

    ///
    /// Enumeration type denoting the type of a compute device.
    ///
    enum class DeviceKind
    {
        CPU,
        GPU,
        // TODO: FPGA
    };

    ///
    /// Denotes a compute device instance.
    ///
    class DeviceDescriptor final
    {
    public:
        ///
        /// Returns the Id of 'this' device.
        ///
        int Id() const { return m_deviceId; }

        ///
        /// Returns the DeviceKind of 'this' device.
        ///
        DeviceKind Type() const { return m_deviceType; }

        ///
        /// Static method to get the descriptor of the CPU device on the local system.
        ///
        static DeviceDescriptor CPUDevice() { return{ 0, DeviceKind::CPU }; }

        ///
        /// Static method to get the descriptor of the GPU device on the local system with the specified CUDA device ID.
        ///
        static DeviceDescriptor GPUDevice(unsigned int deviceId) { return{ deviceId, DeviceKind::GPU }; }

        ///
        /// Static method to get the descriptor of the default device for the current process.
        /// This device is used for all CNTK operations where a device needs to be specified and one is not explicitly specified.
        ///
        CNTK_API static DeviceDescriptor DefaultDevice();

    private:
        DeviceDescriptor(unsigned int deviceId, DeviceKind deviceType)
            : m_deviceId(deviceId), m_deviceType(deviceType)
        {}

    private:
        unsigned int m_deviceId;
        DeviceKind m_deviceType;
    };

    inline bool operator==(const DeviceDescriptor& left, const DeviceDescriptor& right)
    {
        return ((left.Type() == right.Type()) && (left.Id() == right.Id()));
    }

    inline bool operator!=(const DeviceDescriptor& left, const DeviceDescriptor& right)
    {
        return !(left == right);
    }

    ///
    /// Denotes a multi-dimensional rectangular shape.
    ///
    class NDShape final
    {
        friend bool operator==(const NDShape& first, const NDShape& second);
    public:

        ///
        /// A placeholder value to use for an axis whose dimension is unknown and is to be inferred by the system.
        ///
        static const size_t InferredDimension = (size_t)-1;

    public:
        ///
        /// Construct a NDShape with 0 axes, which denotes a scalar.
        ///
        NDShape() {}

        ///
        /// Contruct a NDShape instance with the specified number of axes and dimensionality in each axis.
        ///
        explicit NDShape(size_t numAxes, size_t dimension = InferredDimension)
            : m_shapeDims(numAxes, dimension)
        {}

        ///
        /// Contruct a NDShape instance with specified dimensions.
        ///
        NDShape(const std::vector<size_t>& dimensions)
            : m_shapeDims(dimensions)
        {}

        ///
        /// Contruct a NDShape instance with specified dimensions.
        ///
        NDShape(const std::initializer_list<size_t>& dimensions)
            : m_shapeDims(dimensions)
        {}

        ///
        /// Returns the dimensions of 'this' shape as a std::vector<size_t>
        ///
        const std::vector<size_t>& Dimensions() const { return m_shapeDims; }

        ///
        /// Returns the number of axes of 'this' shape.
        ///
        size_t NumAxes() const { return m_shapeDims.size(); }

        ///
        /// Returns a reference to dimension size for the specified axis.
        ///
        size_t& operator[](size_t axisId) { return m_shapeDims[axisId]; }

        ///
        /// Returns the dimension size for the specified axis.
        ///
        size_t operator[](size_t axisId) const { return m_shapeDims[axisId]; }

        ///
        /// Creates and returns a new NDShape instance with the same dimensions as 'this' shape's specified axis range [beginAxisId, endAxisId).
        ///
        NDShape SubShape(size_t beginAxisId = 0, size_t endAxisId = SIZE_MAX) const
        {
            endAxisId = (endAxisId == SIZE_MAX) ? NumAxes() : endAxisId;
            if ((endAxisId < beginAxisId) || (endAxisId > NumAxes()))
                InvalidArgument("NDShape::SubShape : The specified endAxisId (%d) cannot exceed the number of axes (%d) of 'this' NDShape and must be >= than the specified beginAxisId (%d)", (int)endAxisId, (int)NumAxes(), (int)beginAxisId);

            std::vector<size_t> subShapeDims(m_shapeDims.begin() + beginAxisId, m_shapeDims.begin() + endAxisId);
            return subShapeDims;
        }

        ///
        /// Returns a boolean value indicating if the dimension size for any of the axes of 'this' shape is unknown/inferred (aka == NDShape::InferredDimension).
        ///
        bool HasInferredDimension() const
        {
            return (std::find(m_shapeDims.begin(), m_shapeDims.end(), (size_t)InferredDimension) != m_shapeDims.end());
        }

        ///
        /// Returns the total size of the rectangular shape that 'this' shape denotes.
        ///
        size_t TotalSize() const
        {
            if (HasInferredDimension())
                RuntimeError("NDShape::TotalSize : TotalSize cannot be determined for a NDShape with one or more dimensions being InferredDimension");

            size_t totalSize = 1;
            for (auto dim : m_shapeDims)
                totalSize *= dim;

            return totalSize;
        }

        ///
        /// Creates and returns a new shape contructed by appending the dimensions of the specified 'shape' to 'this' shape's dimensions.
        ///
        NDShape AppendShape(const NDShape& shape) const
        {
            std::vector<size_t> newShapeDims(NumAxes() + shape.NumAxes());
            std::copy(m_shapeDims.begin(), m_shapeDims.end(), newShapeDims.begin());
            std::copy(shape.m_shapeDims.begin(), shape.m_shapeDims.end(), newShapeDims.begin() + m_shapeDims.size());

            return newShapeDims;
        }

        ///
        /// Create a string representation of 'this' NDShape for display/printing purposes
        ///
        std::wstring AsString() const
        {
            std::wstringstream wStrStream(L"{");
            for (size_t i = 0; i < NumAxes(); i++)
            {
                if (i != 0)
                    wStrStream << L", ";

                wStrStream << m_shapeDims[i];
            }

            wStrStream << L"}";
            return wStrStream.str();
        }

    private:
        std::vector<size_t> m_shapeDims;
    };

    inline bool operator==(const NDShape& first, const NDShape& second)
    {
        return first.m_shapeDims == second.m_shapeDims;
    }

    inline bool operator!=(const NDShape& first, const NDShape& second)
    {
        return !(first == second);
    }

    typedef int SparseIndexType;

    ///
    /// Denotes a multi-dimensional writable or read-only array of elemental values.
    /// This type denotes a view and there may be multiple simultaneous views of the data underlying a NDArrayView instance.
    /// The underlying data is stored in sparse or dense format, and is located on a specific device.
    /// The actual underlying storage is either external or internal in which case its lifetime is managed through reference counting.
    ///
    class NDArrayView final : public std::enable_shared_from_this<NDArrayView>
    {
        friend class CompositeFunction;
        friend class LearnerBase;

        template <typename T, typename ...CtorArgTypes>
        friend inline std::shared_ptr<T> MakeSharedObject(CtorArgTypes&& ...ctorArgs);
    public:
        ///
        /// Construct a NDArrayView with the specified 'dataBuffer' as the backing storage.
        /// The 'dataBuffer' must have been allocated on the specified 'device', must be at least
        /// as large as the total size of the specified 'viewShape' and must outlive the created NDArrayView object.
        ///
        CNTK_API NDArrayView(CNTK::DataType dataType, const NDShape& viewShape, void* dataBuffer, size_t bufferSizeInBytes, const DeviceDescriptor& device, bool readOnly = false);

        /// Construct a read-only NDArrayView with the specified 'dataBuffer' as the backing storage.
        /// The 'dataBuffer' must have been allocated on the specified 'device', must be at least
        /// as large as the total size of the specified 'viewShape' and must outlive the created NDArrayView object.
        ///
        NDArrayView(CNTK::DataType dataType, const NDShape& viewShape, const void* dataBuffer, size_t bufferSizeInBytes, const DeviceDescriptor& device)
            : NDArrayView(dataType, viewShape, const_cast<void*>(dataBuffer), bufferSizeInBytes, device, /*readOnly =*/ true)
        {}

        ///
        /// Construct a NDArrayView with newly allocated sparse storage in SparseCSC format on the specified 'device' and initialize its contents
        // with the specified Sparse CSC format data.
        ///
        template <typename ElementType>
        CNTK_API NDArrayView(const NDShape& viewShape, const SparseIndexType* colStarts, const SparseIndexType* rowIndices, const ElementType* nonZeroValues, size_t numNonZeroValues, const DeviceDescriptor& device, bool readOnly = false);

        ///
        /// Construct a NDArrayView over newly allocated storage in the specified format on the specified 'device'.
        ///
        CNTK_API NDArrayView(CNTK::DataType dataType, CNTK::StorageFormat storageType, const NDShape& viewShape, const DeviceDescriptor& device);

        ///
        /// Construct a NDArrayView over newly allocated dense storage on the specified 'device'.
        ///
        NDArrayView(CNTK::DataType dataType, const NDShape& viewShape, const DeviceDescriptor& device)
            : NDArrayView(dataType, StorageFormat::Dense, viewShape, device)
        {}

        ///
        /// Construct a NDArrayView with the specified 'dataBuffer' as the backing storage.
        /// The 'dataBuffer' must have been allocated on the specified 'device', must be at least
        /// as large as the total size of the specified 'viewShape' and must outlive the created NDArrayView object.
        ///
        template <typename ElementType>
        NDArrayView(const NDShape& viewShape, ElementType* dataBuffer, size_t numBufferElements, const DeviceDescriptor& device, bool readOnly = false)
            : NDArrayView(AsDataType<ElementType>(), viewShape, dataBuffer, numBufferElements * sizeof(ElementType), device, readOnly)
        {}

        ///
        /// Construct a read-only NDArrayView with the specified 'dataBuffer' as the backing storage.
        /// The 'dataBuffer' must have been allocated on the specified 'device', must be at least
        /// as large as the total size of the specified 'viewShape' and must outlive the created NDArrayView object.
        ///
        template <typename ElementType>
        NDArrayView(const NDShape& viewShape, const ElementType* dataBuffer, size_t numBufferElements, const DeviceDescriptor& device)
            : NDArrayView(AsDataType<ElementType>(), viewShape, dataBuffer, numBufferElements * sizeof(ElementType), device)
        {}

        ///
        /// Construct a NDArrayView with the buffer underlying the specified std::vector or std::aray being the underlying storage.
        /// The container must be at least as large as the total size of the specified 'viewShape' and should outlive the created NDArrayView object.
        ///
        template <typename ContainerType, typename std::enable_if<std::is_same<ContainerType, std::vector<typename ContainerType::value_type>>::value ||
                                                                  std::is_same<ContainerType, std::array<typename ContainerType::value_type, sizeof(ContainerType) / sizeof(typename ContainerType::value_type)>>::value>::type* = nullptr>
        NDArrayView(const NDShape& viewShape, ContainerType& sourceContainer, bool readOnly = false)
            : NDArrayView(viewShape, sourceContainer.data(), sourceContainer.size(), DeviceDescriptor::CPUDevice(), readOnly)
        {}

        ///
        /// Construct a read-only NDArrayView with the buffer underlying the specified std::vector or std::aray being the underlying storage.
        /// The container must be the same size as the total size of the specified 'viewShape' and should outlive the created NDArrayView object.
        ///
        template <typename ContainerType, typename std::enable_if<std::is_same<ContainerType, std::vector<typename ContainerType::value_type>>::value ||
                                                                  std::is_same<ContainerType, std::array<typename ContainerType::value_type, sizeof(ContainerType) / sizeof(typename ContainerType::value_type)>>::value>::type* = nullptr>
        NDArrayView(const NDShape& viewShape, const ContainerType& sourceContainer)
            : NDArrayView(viewShape, sourceContainer.data(), sourceContainer.size(), DeviceDescriptor::CPUDevice())
        {
            if (sourceContainer.size() != viewShape.TotalSize())
                InvalidArgument("The size of the STL container does not match the size of the specified viewShape");
        }

        ///
        /// Construct a NDArrayView over newly allocated dense storage on the specified device and 
        /// assign the specified value to each element of the view.
        ///
        template <typename ElementType>
        explicit NDArrayView(const ElementType& value, const NDShape& viewShape = { 1 }, const DeviceDescriptor& device = DeviceDescriptor::DefaultDevice(), bool readOnly = false)
            : NDArrayView(AsDataType<ElementType>(), viewShape, device)
        {
            SetValue(value);
            m_isReadOnly = readOnly;
        }

        ///
        /// Destruct 'this' NDArrayView object
        ///
        CNTK_API ~NDArrayView();

        ///
        /// Returns a writable pointer to the data buffer underlying 'this' view
        /// Throws an exception if 'this' view is read-only
        /// 
        template <typename ElementType>
        CNTK_API ElementType* WritableDataBuffer();

        ///
        /// Returns a read-only pointer to the data buffer underlying 'this' view
        /// 
        template <typename ElementType>
        CNTK_API const ElementType* DataBuffer() const;

        ///
        /// Returns the descriptor of the device that 'this' view resides on
        ///
        DeviceDescriptor Device() const { return m_device; }

        ///
        /// Returns the data type of 'this' view's contents.
        ///
        DataType GetDataType() const { return m_dataType; }

        ///
        /// Returns the storage format of 'this' view.
        ///
        StorageFormat GetStorageFormat() const { return m_storageFormat; }

        ///
        /// Returns the shape 'this' view.
        ///
        const NDShape& Shape() const { return m_viewShape; }

        ///
        /// Returns a boolean indicating if 'this' view contains data in sparse storage format.
        ///
        bool IsSparse() const
        {
            return (GetStorageFormat() != StorageFormat::Dense);
        }

        ///
        /// Returns a boolean indicating if 'this' view is read-only.
        ///
        bool IsReadOnly() const { return m_isReadOnly; }

        // TODO: The set methods should be offered in template from
        ///
        /// Fill 'this' NDArrayView with the specified value. The underlying DataType of 'this' view should be DataType::Float.
        ///
        CNTK_API void SetValue(float value);

        ///
        /// Fill 'this' NDArrayView with the specified value. The underlying DataType of 'this' view should be DataType::Double.
        ///
        CNTK_API void SetValue(double value);
        ///
        /// Creates a new NDArrayView with newly allocated storage on the same device as 'this' view and copies 'this' view's contents into the newly allocated view.
        ///
        CNTK_API NDArrayViewPtr DeepClone(bool readOnly = false) const;

        ///
        /// Creates a new NDArrayView which is an alias of 'this' view; i.e. a new view of the same shape as 'this' over the same underlying data.
        ///
        CNTK_API NDArrayViewPtr Alias(bool readOnly = false) const;

        ///
        /// Copies the contents of the 'source' NDArrayView to 'this' view.
        /// The shapes of the 'source' view and 'this' view must be identical.
        ///
        CNTK_API void CopyFrom(const NDArrayView& source);

        ///
        /// Static method to construct a new NDArrayView object whose contents are drawn from a normal distribution with the specified mean and standard deviation..
        ///
        template <typename ElementType>
        CNTK_API static NDArrayViewPtr RandomNormal(const NDShape& shape, double mean, double stdDev, unsigned long seed = 1, const DeviceDescriptor& device = DeviceDescriptor::DefaultDevice());

        ///
        /// Static method to construct a new NDArrayView object whose contents are drawn from a uniform distribution in the specified value range.
        ///
        template <typename ElementType>
        CNTK_API static NDArrayViewPtr RandomUniform(const NDShape& shape, double rangeStart, double rangeEnd, unsigned long seed = 1, const DeviceDescriptor& device = DeviceDescriptor::DefaultDevice());

    private:
        // Disallow copy and move construction and assignment
        NDArrayView(const NDArrayView&) = delete; NDArrayView& operator=(const NDArrayView&) = delete; NDArrayView& operator=(NDArrayView&&) = delete; NDArrayView(NDArrayView&& other) = delete;

    private:
        static const size_t AutoSelectRowColSplitPoint = SIZE_MAX;

    private:
        CNTK_API NDArrayView(CNTK::DataType dataType, const DeviceDescriptor& device, CNTK::StorageFormat storageType, const NDShape& viewShape, bool readOnly, void* tensorView);


        template <typename ElementType>
        static std::shared_ptr<Microsoft::MSR::CNTK::Matrix<ElementType>> GetMatrixImpl(const Microsoft::MSR::CNTK::TensorView<ElementType>* tensorView, size_t rowColSplitPoint);

        template <typename ElementType>
        std::shared_ptr<const Microsoft::MSR::CNTK::Matrix<ElementType>> GetMatrix(size_t rowColSplitPoint = AutoSelectRowColSplitPoint) const;

        template <typename ElementType>
        std::shared_ptr<Microsoft::MSR::CNTK::Matrix<ElementType>> GetWritableMatrix(size_t rowColSplitPoint = AutoSelectRowColSplitPoint);

        template <typename ElementType>
        const Microsoft::MSR::CNTK::TensorView<ElementType>* GetTensorView() const;

        template <typename ElementType>
        Microsoft::MSR::CNTK::TensorView<ElementType>* GetWritableTensorView();

    private:
        CNTK::DataType m_dataType;
        DeviceDescriptor m_device;
        CNTK::StorageFormat m_storageFormat;
        NDShape m_viewShape;
        bool m_isReadOnly;

        std::shared_ptr<void> m_tensorView; // Microsoft::MSR::CNTK::TensorView<ElemType>*
    };

    ///
    /// Denotes a multi-dimensional mask used for specifying specific sections of a NDArrayView object as masked/invalid.
    /// This type denotes a view and there may be multiple simultaneous views of the data underlying a NDMask instance.
    ///
    class NDMask final : public std::enable_shared_from_this<NDMask>
    {
        friend class CompositeFunction;

        template <typename T, typename ...CtorArgTypes>
        friend inline std::shared_ptr<T> MakeSharedObject(CtorArgTypes&& ...ctorArgs);
    public:
        ///
        /// Construct a new Mask object of specified shape
        /// 
        CNTK_API explicit NDMask(const NDShape& shape, const DeviceDescriptor& device = DeviceDescriptor::DefaultDevice());

        ///
        /// Destruct 'this' NDMask object
        ///
        CNTK_API ~NDMask();

        ///
        /// Mask out the specified sub-section of 'this' mask
        ///
        CNTK_API void MaskSection(const std::vector<size_t>& sectionOffset, const NDShape& sectionShape);

        ///
        /// Clear the mask; i.e. unmask all currently masked values
        ///
        CNTK_API void Clear();

        ///
        /// Returns the number of masked/invalid values
        ///
        CNTK_API size_t MaskedCount() const;

        ///
        /// Returns the descriptor of the device that 'this' mask resides on
        ///
        DeviceDescriptor Device() const { return m_device; }

        ///
        /// Returns the shape 'this' mask.
        ///
        const NDShape& Shape() const { return m_maskShape; }

        ///
        /// Returns a read-only pointer to the data buffer underlying 'this' Mask object
        /// 
        CNTK_API const char* DataBuffer() const;

        ///
        /// Creates a new NDMask with newly allocated storage on the same device as 'this' mask and copies 'this' mask's contents into the newly allocated mask.
        ///
        CNTK_API NDMaskPtr DeepClone() const;

        ///
        /// Creates a new NDMask which is an alias of 'this' mask.
        ///
        CNTK_API NDMaskPtr Alias() const;

        ///
        /// Copies the contents of the 'source' NDMask to 'this' mask.
        /// The shapes of the 'source' mask and 'this' mask must be identical.
        ///
        CNTK_API void CopyFrom(const NDMask& source);

    private:
        NDMask(const NDShape& shape, Microsoft::MSR::CNTK::Matrix<char>* matrix);
        Microsoft::MSR::CNTK::Matrix<char>* GetMatrix() const;

        // Disallow copy and move construction and assignment
        NDMask(const NDMask&) = delete; NDMask& operator=(const NDMask&) = delete; NDMask& operator=(NDMask&&) = delete; NDMask(NDMask&& other) = delete;

    private:
        DeviceDescriptor m_device;
        NDShape m_maskShape;

        std::shared_ptr<Microsoft::MSR::CNTK::Matrix<char>> m_matrixView;
    };

    /// 
    /// Denotes a multi-dimensional array with an optional mask and is the actual data fed into or produced from a computation.
    /// The mask is typically lower dimensionality than the data, meaning data is masked in coarse individual sample units where
    /// sample shape is data.Shape().SubShape(0, data.Shape().NumAxes() - mask.Shape().NumAxes)
    /// Also, note that the size of the data's trailing mask.Shape().NumAxes() dimensions must match the mask shape dimensions.
    /// 
    class Value : public std::enable_shared_from_this<Value>
    {
    public:
        ///
        /// A multi-dimensional value with no mask.
        ///
        CNTK_API Value(const NDArrayViewPtr& data);

        ///
        /// A multi-dimensional value with an associated mask.
        ///
        CNTK_API Value(const NDArrayViewPtr& data, const NDMaskPtr& mask);

        ///
        /// Create a new Value object containing a collection of variable length sequences.
        /// The created Value object contains a copy of the specified 'sequences' data.
        ///
        template <typename ElementType>
        CNTK_API static ValuePtr Create(const NDShape& sampleShape, const std::vector<std::vector<ElementType>>& sequences, const DeviceDescriptor& device, bool readOnly = false);

        ///
        /// Create a new Value object containing a collection of variable length sequences of one hot vectors
        /// The created Value object contains a copy of the specified 'sequences' data.
        ///
        template <typename ElementType>
        CNTK_API static ValuePtr Create(size_t vocabularySize, const std::vector<std::vector<size_t>>& oneHotSequences, const DeviceDescriptor& device, bool readOnly = false);

        ///
        /// Destruct 'this' Value object.
        ///
        CNTK_API virtual ~Value();

        ///
        /// Returns the NDArrayView object corresponding to the data contents of 'this value object.
        ///
        CNTK_API virtual NDArrayViewPtr Data() const;

        ///
        /// Returns the NDMask object corresponding to the mask associated with 'this value object.
        ///
        CNTK_API virtual NDMaskPtr Mask() const;

        ///
        /// Creates a new Value with newly allocated storage on the same device as 'this' Value and copies 'this' Value's contents into the newly allocated Value.
        ///
        CNTK_API virtual ValuePtr DeepClone(bool readOnly = false) const;

        ///
        /// Creates a new Value which is an alias of 'this' Value.
        ///
        CNTK_API virtual ValuePtr Alias(bool readOnly = false) const;

        ///
        /// Copies the contents of the 'source' Value to 'this' Value.
        /// The shapes of the 'source' Value's data and mask must be identical to 'this' Value's data and mask.
        ///
        CNTK_API virtual void CopyFrom(const Value& source);

    private:
        // Disallow copy and move construction and assignment
        Value(const Value&) = delete; Value& operator=(const Value&) = delete; Value(Value&&) = delete; Value& operator=(Value&&) = delete;

    private:
        NDArrayViewPtr m_data;
        NDMaskPtr m_mask;
    };

    ///
    /// Denotes an Axis of a Variable and is used for specifying the axes parameters of certain Functions such as reductions.
    /// Besides the static axes corresponding to each of the axes of the Variable's shape, Input and Output Variables
    /// also have one or more dynamic axes (corresponding to the sequence dimensions) and one implicit batch axis denoting the axes 
    /// along which multiple sequences are batched in the Values corresponding to the variable when performing computations.
    ///
    class Axis final
    {
    public:
        ///
        /// Construct an Axis object denoting a static axis with the specified index.
        ///
        Axis(size_t staticAxisIdx)
            : m_staticAxisIdx(staticAxisIdx)
        {
            const wchar_t* staticAxisNamePrefix = L"staticAxis_";
            m_name = staticAxisNamePrefix + std::to_wstring(staticAxisIdx);
        }

        ///
        /// Construct a dynamic axis with the specified name.
        ///
        Axis(const std::wstring& name)
            : m_staticAxisIdx(SIZE_MAX), m_name(name)
        {
        }

        ///
        /// Returns a boolean indicating if 'this' Axis corresponds to a static axis
        ///
        bool IsStaticAxis() const { return m_staticAxisIdx == SIZE_MAX; }

        ///
        /// Returns the axis index if 'this' Axis is a static axis. Throws an exception otherwise.
        ///
        size_t StaticAxisIndex() const
        {
            if (!IsStaticAxis())
                InvalidArgument("Cannot query the static axis index for a non-static axis");

            return m_staticAxisIdx;
        }

        ///
        /// Static Axis object representing the default dynamic axis.
        ///
        CNTK_API static const Axis& DefaultDynamicAxis();

        ///
        /// Static Axis object representing the batch axis.
        ///
        CNTK_API static const Axis& BatchAxis();

        ///
        /// Special Axis object denoting all the axes of the Value object in whose context it is used.
        ///
        CNTK_API static const Axis& AllAxes();

        ///
        /// Name of 'this' axis
        ///
        const std::wstring& Name() const { return m_name; }

        ///
        /// Default constructor; results in an invalid axis object.
        ///
        Axis()
            : m_staticAxisIdx(SIZE_MAX)
        {}

    private:
        size_t m_staticAxisIdx;
        std::wstring m_name;
    };

    inline bool operator==(const Axis& first, const Axis& second)
    {
        if (first.IsStaticAxis() != second.IsStaticAxis())
            return false;

        if (first.IsStaticAxis())
            return first.StaticAxisIndex() == second.StaticAxisIndex();
        else
            return first.Name() == second.Name();
    }

    inline bool operator!=(const Axis& first, const Axis& second)
    {
        return !(first == second);
    }

    ///
    /// Enumeration type denoting the kind of a symbolic Variable object
    ///
    enum class VariableKind
    {
        Input,
        Output,
        Parameter,
        Constant,
        Placeholder
    };

    ///
    /// Denotes a symbolic entity corresponding to the inputs and outputs of a Function.
    /// A Variable is symbolic and does not represent the actual values.
    /// Also, Variable type is a value type and copies of a Variable object are aliases of the
    /// source Variable object itself and have the same identity.
    ///
    class Variable
    {
        friend bool operator==(const Variable& first, const Variable& second);
        friend class Function;

        template <typename T>
        friend struct std::hash;

    public:
        ///
        /// Create an 'Input' Variable.
        ///
        Variable(const NDShape& shape, CNTK::DataType dataType, const wchar_t* name = L"")
            : Variable(shape, dataType, std::wstring(name))
        {}

        ///
        /// Create an 'Input' Variable.
        ///
        Variable(const NDShape& shape, CNTK::DataType dataType, const std::wstring& name = L"")
            : Variable(shape, VariableKind::Input, dataType, nullptr, nullptr, false, { Axis::DefaultDynamicAxis() }, false, name)
        {}

        ///
        /// Create an 'Input' Variable denoting sparse data.
        ///
        Variable(const NDShape& shape, bool isSparse, CNTK::DataType dataType, const std::wstring& name = L"")
            : Variable(shape, VariableKind::Input, dataType, nullptr, nullptr, false, { Axis::DefaultDynamicAxis() }, isSparse, name)
        {}

        ///
        /// Create an 'Input' Variable and specify if gradients are to be computed for this input
        ///
        Variable(const NDShape& shape, CNTK::DataType dataType, bool needsGradient, const std::wstring& name = L"")
            : Variable(shape, VariableKind::Input, dataType, nullptr, nullptr, needsGradient, { Axis::DefaultDynamicAxis() }, false, name)
        {}

        ///
        /// Create an 'Input' Variable denoting sparse data and specify if gradients are to be computed for this input
        ///
        Variable(const NDShape& shape, bool isSparse, CNTK::DataType dataType, bool needsGradient, const std::wstring& name = L"")
            : Variable(shape, VariableKind::Input, dataType, nullptr, nullptr, needsGradient, { Axis::DefaultDynamicAxis() }, isSparse, name)
        {}

        ///
        /// Create an 'Output' variable
        ///
        Variable(const NDShape& shape, CNTK::DataType dataType, Function* ownerFunction, const std::vector<Axis>& dynamicAxes, const std::wstring& name = L"")
            : Variable(shape, VariableKind::Output, dataType, ownerFunction, nullptr, false, dynamicAxes, false, name)
        {}

        ///
        /// Create an 'Output' variable aliasing the output of the specified Function
        /// Throws an exception if called for a Function instance with multiple outputs
        ///
        CNTK_API Variable(const FunctionPtr& function);

        /// 
        /// Default constructor for creating an invalid/null Variable instance. 
        /// Required for use in a std::vector container.
        /// 
        Variable() {}

        ///
        /// Returns the shape of 'this' variable
        ///
        const NDShape& Shape() const { return m_dataFields->m_shape; }

        ///
        /// Returns the dynamic axes of 'this' variable
        ///
        const std::vector<Axis>& DynamicAxes() const { return m_dataFields->m_dynamicAxes; }

        ///
        /// Returns the VariableKind of 'this' variable
        ///
        VariableKind Kind() const { return m_dataFields->m_varKind; }

        ///
        /// Returns a boolean value indicating if 'this' variable denotes sparse data
        ///
        bool IsSparse() const { return (m_dataFields->m_isSparse); }

        ///
        /// Returns a boolean value indicating if 'this' variable is an Input
        ///
        bool IsInput() const { return Kind() == VariableKind::Input; }

        ///
        /// Returns a boolean value indicating if 'this' variable is an Output
        ///
        bool IsOutput() const { return Kind() == VariableKind::Output; }

        ///
        /// Returns a boolean value indicating if 'this' variable is a Parameter
        ///
        bool IsParameter() const { return Kind() == VariableKind::Parameter; }

        ///
        /// Returns a boolean value indicating if 'this' variable is a Constant
        ///
        bool IsConstant() const { return Kind() == VariableKind::Constant; }

        ///
        /// Returns a boolean value indicating if 'this' variable is a Placeholder
        ///
        bool IsPlaceholder() const { return Kind() == VariableKind::Placeholder; }

        ///
        /// Returns the name of 'this' variable
        ///
        const std::wstring& Name() const { return m_dataFields->m_name; }

        ///
        /// Returns the Function object which 'this' variable is an ouptut of.
        /// Returns null when called for a Variable that is not of 'Output' VariableKind.
        ///
        CNTK_API FunctionPtr Owner() const;

        ///
        /// Returns the DataType of the data that 'this' Variable symbolically represents
        ///
        DataType GetDataType() const { return m_dataFields->m_dataType; }

        ///
        /// Returns a boolean value indicating if gradient computation is enabled for this variable.
        ///
        bool NeedsGradient() const { return m_dataFields->m_needsGradient; }

    protected:
        Variable(const NDShape& shape, VariableKind varType, CNTK::DataType dataType, const NDArrayViewPtr& value, bool needsGradient, const std::vector<Axis>& dynamicAxes, const std::wstring& name)
            : Variable(shape, varType, dataType, nullptr, value, needsGradient, dynamicAxes, false, name)
        {}

        NDArrayViewPtr Value() const
        {
            assert(m_dataFields->m_value != nullptr);
            return m_dataFields->m_value;
        }

    private:
        Variable(const NDShape& shape, VariableKind varType, CNTK::DataType dataType, Function* ownerFunction, const NDArrayViewPtr& value, bool needsGradient, const std::vector<Axis>& dynamicAxes, bool isSparse, const std::wstring& name)
            : m_dataFields(MakeSharedObject<VariableFields>(shape, varType, dataType, ownerFunction, value, needsGradient, dynamicAxes, isSparse, name))
        {}

    private:

        struct VariableFields final : public std::enable_shared_from_this<VariableFields>
        {
            NDShape m_shape;
            VariableKind m_varKind;
            CNTK::DataType m_dataType;
            Function* m_ownerFunction; // Variable does not keep the Function alive
            NDArrayViewPtr m_value;
            bool m_needsGradient;
            std::wstring m_name;
            std::vector<Axis> m_dynamicAxes;
            bool m_isSparse;

            VariableFields(const NDShape& shape, VariableKind varType, CNTK::DataType type, Function* ownerFunction, const NDArrayViewPtr& value, bool needsGradient, const std::vector<Axis>& dynamicAxes, bool isSparse, const std::wstring& name)
                : m_shape(shape), m_varKind(varType), m_dataType(type), m_ownerFunction(ownerFunction), m_value(value), m_needsGradient(needsGradient), m_dynamicAxes(dynamicAxes), m_isSparse(isSparse), m_name(name)
            {
            }

        private:
            // Disallow copy and move construction and assignment
            VariableFields(const VariableFields&) = delete; VariableFields& operator=(const VariableFields& other) = delete; VariableFields(VariableFields&&) = delete; VariableFields& operator=(VariableFields&&) = delete;
        };
        typedef std::shared_ptr<VariableFields> VariableFieldsPtr;

        VariableFieldsPtr m_dataFields;
    };

    inline bool operator==(const Variable& first, const Variable& second)
    {
        return first.m_dataFields == second.m_dataFields;
    }

    inline bool operator!=(const Variable& first, const Variable& second)
    {
        return !(first == second);
    }
    ///
    /// Denotes Parameter inputs of a Function.
    ///
    class Parameter final : public Variable
    {
        template <typename T>
        friend struct std::hash;

    public:
        ///
        /// Construct a parameter whose initial contents are a copy of the specified 'value'
        ///
        explicit Parameter(const NDArrayViewPtr& value, const std::wstring& name = L"")
            : Variable(value->Shape(), VariableKind::Parameter, value->GetDataType(), value->DeepClone(), true, {}, name)
        {}

        // TODO: Constructor to move a specified NDArrayView value

        ///
        /// Construct a parameter of specified shape whose contents are initialized with the specified 'initValue'
        ///
        template<typename ElemType>
        Parameter(const NDShape& shape, ElemType initValue, const DeviceDescriptor& device = DeviceDescriptor::DefaultDevice(), const std::wstring& name = L"")
            : Variable(shape, VariableKind::Parameter, AsDataType<ElemType>(), MakeSharedObject<NDArrayView>(initValue, shape, device), true, {}, name)
        {}

        ///
        /// DownCast a Variable to a Parameter. Only allowed if the VariableKind is Parameter and throws an exception otherwise.
        ///
        explicit Parameter(const Variable& variable)
            : Variable(variable)
        {
            if (!IsParameter())
                InvalidArgument("A non-parameter Variable being converted to a Parameter");
        }

        ///
        /// Get the value of 'this' parameter
        ///
        NDArrayViewPtr Value() const
        {
            return Variable::Value();
        }
    };

    // Implementation note: The Variable type is a value type and not polymorphic in nature. 
    // However we have a couple of derivatives of the type to extend the base interface and thus we ensure that the derived types do not have additional fields.
    // This check is weak in that the derives types may sneak in some additional fields if the base type had some padding at the end, without changing the object size
    // but it should be good enough for catching any accidental additon of fields.
    static_assert(sizeof(Parameter) == sizeof(Variable), "The Parameter type should not have any data fields beyond what it's base type 'Variable' has.");

    ///
    /// Denotes Constant inputs of a Function.
    ///
    class Constant final : public Variable
    {
        template <typename T>
        friend struct std::hash;

    public:
        ///
        /// Contruct a Constant whose initial contents are a copy of the specified value
        ///
        Constant(const NDArrayViewPtr& value, const std::wstring& name = L"")
            : Variable(value->Shape(), VariableKind::Constant, value->GetDataType(), value->DeepClone(true), false, {}, name)
        {}

        // TODO: Constructor to move a specified NDArrayView value

        ///
        /// Construct a constant of specified shape whose contents are initialized with the specified 'initValue'
        ///
        template<typename ElemType>
        Constant(const NDShape& shape, ElemType initValue, const DeviceDescriptor& device = DeviceDescriptor::DefaultDevice(), const std::wstring& name = L"")
            : Variable(shape, VariableKind::Constant, AsDataType<ElemType>(), MakeSharedObject<NDArrayView>(initValue, shape, device), false, {}, name)
        {}

        ///
        /// DownCast a Variable to a Constant. Only allowed if the VariableKind is Constant and throws an exception otherwise.
        ///
        explicit Constant(const Variable& variable)
            : Variable(variable)
        {
            if (!IsConstant())
                InvalidArgument("A non-constant Variable being converted to a Constant");
        }

        ///
        /// Get the value of 'this' Constant
        ///
        NDArrayViewPtr Value() const
        {
            return Variable::Value();
        }
    };

    // Implementation note: The Variable type is a value type and not polymorphic in nature. 
    // However we have a couple of derivatives of the type to extend the base interface and thus we ensure that the derived types do not have additional fields.
    // This check is weak in that the derives types may sneak in some additional fields if the base type had some padding at the end, without changing the object size
    // but it should be good enough for catching any accidental additon of fields.
    static_assert(sizeof(Constant) == sizeof(Variable), "The Constant type should not have any data fields beyond what it's base type 'Variable' has.");

    ///
    /// Denotes a Placeholder input to a Function.
    /// All placeholder inputs of a Function must be replaced with non-placeholder Variables before Forward evaluation of the Function.
    ///
    class Placeholder final : public Variable
    {
        template <typename T>
        friend struct std::hash;
        
        friend class Function;

    public:
        ///
        /// Contruct a Placeholder with the specified NDShape
        ///
        explicit Placeholder(const NDShape& shape, const std::wstring& name = L"")
            : Variable(shape, VariableKind::Placeholder, DataType::Unknown, nullptr, false, {Axis::DefaultDynamicAxis()}, name)
        {}

        ///
        /// DownCast a Variable to a Placeholder. Only allowed if the VariableKind is Placeholder and throws an exception otherwise.
        ///
        explicit Placeholder(const Variable& variable)
            : Variable(variable)
        {
            if (!IsPlaceholder())
                InvalidArgument("A non-placeholder Variable being converted to a Placeholder");
        }
    };

    static_assert(sizeof(Placeholder) == sizeof(Variable), "The Placeholder type should not have any data fields beyond what it's base type 'Variable' has.");
}

namespace std {
    template <> struct hash<CNTK::Axis>
    {
        size_t operator()(const CNTK::Axis& x) const
        {
            return std::hash<std::wstring>()(x.Name());
        }
    };
    
    template <> struct hash<CNTK::Variable>
    {
        size_t operator()(const CNTK::Variable& x) const
        {
            return std::hash<const void*>()(x.m_dataFields.get());
        }
    };

    template <> struct hash<CNTK::Parameter>
    {
        size_t operator()(const CNTK::Parameter& x) const
        {
            return std::hash<CNTK::Variable>()(x);
        }
    };

    template <> struct hash<CNTK::Constant>
    {
        size_t operator()(const CNTK::Constant& x) const
        {
            return std::hash<CNTK::Variable>()(x);
        }
    };

    template <> struct hash<CNTK::Placeholder>
    {
        size_t operator()(const CNTK::Placeholder& x) const
        {
            return std::hash<CNTK::Variable>()(x);
        }
    };
}

namespace CNTK
{
    ///
    /// Encapsulates the internal computation state of a Function computed as part of the 'Forward' call on a Function
    /// that must be passed to a subsequent 'Backward' call on the same Function to backpropagate gradient values
    /// for the same computation backwards through the Function
    ///
    class BackPropState : public std::enable_shared_from_this<BackPropState>
    {
    public:
        ///
        /// Returns the Function that 'this' BackPropState belongs to
        ///
        FunctionPtr Function() const { return m_function; }
        virtual ~BackPropState() {}

    protected:
        BackPropState(const FunctionPtr& function) : m_function(function) {}

    protected:
        FunctionPtr m_function;
    };
    typedef std::shared_ptr<BackPropState> BackPropStatePtr;

    ///
    /// Represents a function (optionally differentiable w.r.t. its inputs)
    /// A Function denotes a symbolic computation with zero or more input arguments and one or more outputs. 
    /// A Function may be primitive or composite (comprised of other function instances whose inputs and outputs are wired together).
    /// A Function effectively is a computation graph composed of other primitive Functions (denoting computation) as nodes and Variable objects
    /// (denoting data) as the edges and leaves of the graph.
    ///
    class Function : public std::enable_shared_from_this<Function>
    {
        friend class CompositeFunction;

    public:
        ///
        /// Computes and stores the values of speficied variables in the 'outputs' map, using provided 'inputs' values corresponding
        /// to each leaf variable of the function of VariableKind 'Input'.
        /// The variables specified in the 'outputs' map denote the subset of 'this' Function's output variables that the caller wants to obtain values of. 
        /// Callers may specify the storage to be used for storing the 'outputs' Values or pass null in which case the implementation allocates the actual storage
        /// for the 'outputs' for which the ValuePtr mapping was left null by the caller.
        /// The optional 'outputsToRetainBackwardStateFor' parameter specifies the subset of the Function's output variables for which gradients will be specified
        /// in a subsequent Backward call for backpropagation.
        /// The method returns a BackPropState object containing all intermediate variable values needed during backpropagation of gradients from the 
        /// 'outputsToRetainBackwardStateFor' outputs of the function to any of the inputs of the Function, in a subsequent Backward call.
        /// Note that the returned BackPropState instance also stores a reference to the supplied 'inputs' Values and generated 'outputs' Values
        /// and the user is responsible for ensuring that the contents of the inputs and outputs are unchanged until after any uses of the BackPropState instance
        /// for backpropagating gradients through this function.
        ///
        CNTK_API virtual BackPropStatePtr Forward(const std::unordered_map<Variable, ValuePtr>& arguments,
                                                  std::unordered_map<Variable, ValuePtr>& outputs,
                                                  const DeviceDescriptor& computeDevice = DeviceDescriptor::DefaultDevice(),
                                                  const std::unordered_set<Variable>& outputsToRetainBackwardStateFor = {}) = 0;

        ///
        /// Backpropagates supplied 'rootGradientValues' for one or more of the output variables of the Function, to produce gradient Values
        /// corresponding to the specified set of input variables in 'backPropagatedGradientValuesForInputs'.
        /// Callers may specify the actual storage to be used for storing the 'backPropagatedGradientValuesForInputs' Values or leave them to be null
        /// in which case the implementation allocates the actual storage for storing the gradients.
        /// In case an existing storage is specified, the gradients are aggregated with existing values in the specified storage.
        /// The 'state' parameter is an instance of an BackPropState instance obtained from a previous call to the Forward method on 'this; Function for the 
        /// computation that this gradient backpropagation corresponds to.
        ///
        CNTK_API virtual void Backward(const BackPropStatePtr& state,
            const std::unordered_map<Variable, ValuePtr>& rootGradientValues,
                                       std::unordered_map<Variable, ValuePtr>& backPropagatedGradientValuesForInputs) = 0;

    public:

        // Optional overrides

        ///
        /// Destruct this Function.
        ///
        virtual ~Function() {}

    public:
        ///
        /// Returns the name of 'this' variable.
        ///
        const std::wstring& Name() const { return m_name; }

        ///
        /// Returns the primitive Function at the root of the graph of Functions underlying this Function.
        /// If 'this' Function itself is a primitive function then (this->RootFunction() == this).
        ///
        FunctionPtr RootFunction() const
        {
            return (m_rootFunction == nullptr) ? const_cast<Function*>(this)->shared_from_this() : m_rootFunction;
        }

        ///
        /// Returns all Input variables of 'this' Function.
        ///
        std::vector<Variable> Inputs() const
        {
            return *(InputsImpl().get());
        }

        ///
        /// Returns the Output variable of 'this' Function. Throws an exception of 'this' Function has more that one output.
        ///
        Variable Output() const
        {
            if (m_outputs.size() > 1)
                RuntimeError("A Function instance with more than one output cannot be implicitly converted to a Variable");

            return m_outputs[0];
        }

        ///
        /// Returns a vector consisting of all Output variables of 'this' Function.
        ///
        const std::vector<Variable>& Outputs() const { return m_outputs; }

        ///
        /// Returns a set comprising of all input variables of 'this' Function's variables that are not of kind 'Parameter' or 'Constant'.
        ///
        std::unordered_set<Variable> Arguments() const
        {
            return FilteredInputs<Variable>([](const Variable& var) {
                return (var.IsInput() || var.IsOutput());
            });
        }

        ///
        /// Returns the set of all Parameter variables of 'this' Function.
        ///
        std::unordered_set<Parameter> Parameters() const
        {
            return FilteredInputs<Parameter>([](const Variable& var) {
                return var.IsParameter();
            });
        }

        ///
        /// Returns the set of all Constant variables of 'this' Function.
        ///
        std::unordered_set<Constant> Constants() const
        {
            return FilteredInputs<Constant>([](const Variable& var) {
                return var.IsConstant();
            });
        }

        ///
        /// Returns the set of all Constant variables of 'this' Function.
        ///
        std::unordered_set<Placeholder> Placeholders() const
        {
            return FilteredInputs<Placeholder>([](const Variable& var) {
                return var.IsPlaceholder();
            });
        }

        CNTK_API FunctionPtr ReplacePlaceholders(const std::unordered_map<Placeholder, Variable>& placeholderReplacements);

    private:

        template <typename VariableType, typename FilterFunction>
        std::unordered_set<VariableType> FilteredInputs(FilterFunction&& filterFunc) const
        {
            std::unordered_set<VariableType> filteredInputs;
            auto inputs = Inputs();
            for (auto inputVar : inputs)
            {
                if (filterFunc(inputVar))
                    filteredInputs.insert(VariableType(inputVar));
            }

            return filteredInputs;

        }

        CNTK_API std::shared_ptr<std::vector<Variable>> InputsImpl() const;

        virtual void ReplacePlaceholders(const std::unordered_map<Placeholder, Variable>& placeholderReplacements,
                                         std::unordered_set<const Function*>& visitedFunctions,
                                         std::unordered_set<Placeholder>& replacedPlaceholders);

        // Disallow copy and move construction and assignment
        Function(const Function&) = delete; Function(Function&&) = delete; Function& operator=(const Function&) = delete; Function& operator=(Function&&) = delete;

    protected:
        ///
        /// Protected constructor for derived 'Function' types to specify the actual input and output variables for the Function instance.
        ///
        Function(const std::vector<Variable>& inputs, const std::vector<Variable>& outputs, const FunctionPtr& rootFunction = nullptr, const std::wstring& name = L"")
            : m_rootFunction(rootFunction), m_name(name)
        {
            for (auto inputVar : inputs)
            {
                m_inputs.push_back(inputVar);

                if (!inputVar.IsInput() &&
                    !inputVar.IsOutput() &&
                    !inputVar.IsParameter() &&
                    !inputVar.IsConstant() &&
                    !inputVar.IsPlaceholder())
                {
                    InvalidArgument("Function input has invalid VariableKind!");
                }
            }

            std::unordered_set<Variable> uniqueOutputs;
            for (auto outputVar : outputs)
            {
                if (uniqueOutputs.find(outputVar) != uniqueOutputs.end())
                    RuntimeError("Same variable appears multiple times in the outputs vector passed to Function constructor");

                switch (outputVar.Kind())
                {
                case VariableKind::Output:
                    m_outputs.push_back(outputVar);
                    uniqueOutputs.insert(outputVar);
                    break;
                default:
                    InvalidArgument("Function output has invalid VariableKind!");
                    break;
                }
            }
        }

    private:

        std::vector<Variable> m_inputs;
        std::vector<Variable> m_outputs;

        FunctionPtr m_rootFunction; // nullptr for primitive function instances
        std::wstring m_name;
    };

    ///
    /// Create an instance of the CNTK built-in elementwise negate operation with the specified input operand.
    ///
    CNTK_API FunctionPtr Negate(const Variable& operand, const std::wstring& name = L"");

    ///
    /// Create an instance of the CNTK built-in elementwise sigmoid operation with the specified input operand.
    ///
    CNTK_API FunctionPtr Sigmoid(const Variable& operand, const std::wstring& name = L"");

    ///
    /// Create an instance of the CNTK built-in elementwise tanh operation with the specified input operand.
    ///
    CNTK_API FunctionPtr Tanh(const Variable& operand, const std::wstring& name = L"");

    ///
    /// Create an instance of the CNTK built-in elementwise linear rectifier operation with the specified input operand.
    ///
    CNTK_API FunctionPtr ReLU(const Variable& operand, const std::wstring& name = L"");

    ///
    /// Create an instance of the CNTK built-in elementwise exp operation with the specified input operand.
    ///
    CNTK_API FunctionPtr Exp(const Variable& operand, const std::wstring& name = L"");

    ///
    /// Create an instance of the CNTK built-in elementwise log operation with the specified input operand.
    ///
    CNTK_API FunctionPtr Log(const Variable& operand, const std::wstring& name = L"");

    ///
    /// Create an instance of the CNTK built-in elementwise square operation with the specified input operand.
    ///
    CNTK_API FunctionPtr Square(const Variable& operand, const std::wstring& name = L"");

    ///
    /// Create an instance of the CNTK built-in elementwise square-root operation with the specified input operand.
    ///
    CNTK_API FunctionPtr Sqrt(const Variable& operand, const std::wstring& name = L"");

    ///
    /// Create an instance of the CNTK built-in elementwise round operation with the specified input operand.
    ///
    CNTK_API FunctionPtr Round(const Variable& operand, const std::wstring& name = L"");

    ///
    /// Create an instance of the CNTK built-in elementwise floor operation with the specified input operand.
    ///
    CNTK_API FunctionPtr Floor(const Variable& operand, const std::wstring& name = L"");

    ///
    /// Create an instance of the CNTK built-in elementwise ceil operation with the specified input operand.
    ///
    CNTK_API FunctionPtr Ceil(const Variable& operand, const std::wstring& name = L"");

    ///
    /// Create an instance of the CNTK built-in elementwise abs operation with the specified input operand.
    ///
    CNTK_API FunctionPtr Abs(const Variable& operand, const std::wstring& name = L"");

    ///
    /// Create an instance of the CNTK built-in elementwise reciprocal operation with the specified input operand.
    ///
    CNTK_API FunctionPtr Reciprocal(const Variable& operand, const std::wstring& name = L"");

    ///
    /// Create an instance of the CNTK built-in softmax operation on specified tensor input operand
    ///
    CNTK_API FunctionPtr Softmax(const Variable& operand, const std::wstring& name = L"");

    ///
    /// Create an instance of the CNTK built-in elementwise tensor addition operation with the specified input operands.
    ///
    CNTK_API FunctionPtr Plus(const Variable& leftOperand, const Variable& rightOperand, const std::wstring& name = L"");

    ///
    /// Create an instance of the CNTK built-in elementwise tensor subtraction operation with the specified input operands.
    ///
    CNTK_API FunctionPtr Minus(const Variable& leftOperand, const Variable& rightOperand, const std::wstring& name = L"");
    
    ///
    /// Create an instance of the CNTK built-in elementwise multiplication operation on specified tensor input operands.
    ///
    CNTK_API FunctionPtr ElementTimes(const Variable& leftOperand, const Variable& rightOperand, const std::wstring& name = L"");

    ///
    /// Create an instance of the CNTK built-in elementwise division operation on specified tensor input operands.
    ///
    CNTK_API FunctionPtr ElementDivide(const Variable& leftOperand, const Variable& rightOperand, const std::wstring& name = L"");

    ///
    /// Create an instance of the CNTK built-in elementwise equality comparison operation on specified tensor input operands.
    ///
    CNTK_API FunctionPtr Equal(const Variable& leftOperand, const Variable& rightOperand, const std::wstring& name = L"");

    ///
    /// Create an instance of the CNTK built-in elementwise not-equal comparison operation on specified tensor input operands.
    ///
    CNTK_API FunctionPtr NotEqual(const Variable& leftOperand, const Variable& rightOperand, const std::wstring& name = L"");

    ///
    /// Create an instance of the CNTK built-in elementwise less than comparison operation on specified tensor input operands.
    ///
    CNTK_API FunctionPtr Less(const Variable& leftOperand, const Variable& rightOperand, const std::wstring& name = L"");

    ///
    /// Create an instance of the CNTK built-in elementwise less than or equal to comparison operation on specified tensor input operands.
    ///
    CNTK_API FunctionPtr LessEqual(const Variable& leftOperand, const Variable& rightOperand, const std::wstring& name = L"");

    ///
    /// Create an instance of the CNTK built-in elementwise greater than comparison operation on specified tensor input operands.
    ///
    CNTK_API FunctionPtr Greater(const Variable& leftOperand, const Variable& rightOperand, const std::wstring& name = L"");

    ///
    /// Create an instance of the CNTK built-in elementwise greater than or equal to comparison operation on specified tensor input operands.
    ///
    CNTK_API FunctionPtr GreaterEqual(const Variable& leftOperand, const Variable& rightOperand, const std::wstring& name = L"");

    ///
    /// Create an instance of the CNTK built-in matrix multiplication operation with the specified input operands.
    /// TODO: Specify the constraints on the shapes of the operands.
    ///
    CNTK_API FunctionPtr Times(const Variable& leftOperand, const Variable& rightOperand, const std::wstring& name = L"");

    ///
    /// Create an instance of the CNTK built-in operation to compute squared-error for specified input operands.
    ///
    CNTK_API FunctionPtr SquaredError(const Variable& prediction, const Variable& targets, const std::wstring& name = L"");

    ///
    /// Create an instance of the CNTK built-in operation to compute cross-entropy with softmax for specified input operands.
    ///
    CNTK_API FunctionPtr CrossEntropyWithSoftmax(const Variable& prediction, const Variable& labels, const std::wstring& name = L"");

    ///
    /// Create an instance of the CNTK built-in operation for computing the classification prediction error for specified operands.
    ///
    CNTK_API FunctionPtr ClassificationError(const Variable& prediction, const Variable& labels, const std::wstring& name = L"");

    ///
    /// Create an instance of the CNTK built-in operation for getting the past value along the lone dynamic axis of the specified operand.
    /// Throws an exception of the operand has more than one dynamic axis.
    ///
    CNTK_API FunctionPtr PastValue(const Variable& initialState, const Variable& operand, size_t stepSize, const std::wstring& name = L"");

    //CNTK_API FunctionPtr PastValue(const Variable& initialState, const Variable& operand, Axis axis, const std::wstring& name = L"");

    ///
    /// Create an instance of the CNTK built-in operation for getting the future value along the lone dynamic axis of the specified operand.
    /// Throws an exception of the operand has more than one dynamic axis.
    ///
    CNTK_API FunctionPtr FutureValue(const Variable& initialState, const Variable& operand, size_t stepSize, const std::wstring& name = L"");


    ///
    /// Create an instance of the CNTK built-in sum reduction operation on specified tensor input operand along all the axes
    ///
    CNTK_API FunctionPtr ReduceSum(const Variable& operand, const std::wstring& name = L"");

    ///
    /// Create a new Function instance which just combines the outputs of the specified list of 'operands' Functions such that the 'Outputs' of the 
    /// new 'Function' are union of the 'Outputs' of each of the specified 'operands' Functions.
    /// E.g. When creating a classification model, typically the CrossEntropy loss Function and the ClassificationError Function comprise the two roots
    /// of the computation graph which can be "Combine"d to create a single Function with 2 outputs; viz. CrossEntropy loss and ClassificationError output.
    ///
    CNTK_API FunctionPtr Combine(const std::vector<FunctionPtr>& operands, const std::wstring& name = L"");

    ///
    /// Load a legacy CNTK v1 format model
    ///
    template <typename ElementType>
    CNTK_API FunctionPtr LoadLegacyModel(const std::wstring& modelFile, const DeviceDescriptor& computeDevice = DeviceDescriptor::DefaultDevice());

    /// 
    /// Save a Composite Function instance to a file in CNTK legacy model format
    ///
    template <typename ElementType>
    CNTK_API void SaveAsLegacyModel(const FunctionPtr& rootFunction, const std::wstring& modelFile);

    ///
    /// A serializable value represents one of:
    /// a) Boolean
    /// b) Signed long integer
    /// c) Single and double precision floating point values
    /// d) NDShape
    /// e) vector<DictionaryValue>
    ///
    /// TODO: We need to have native support for DictionaryValue<vector> and DictionaryValue<NDArrayView>.
    class DictionaryValue final
    {
    public:
        enum class Type : unsigned int
        {
            None,
            Bool,
            SizeT,
            Float,
            Double,
            String,
            NDShape,
            Vector,
            Dictionary,
        };

        static const char* TypeName(Type type)
        {
            switch (type)
            {
            case Type::None:
                return "None";
            case Type::Bool:
                return "Bool";
            case Type::SizeT:
                return "SizeT";
            case Type::Float:
                return "Float";
            case Type::Double:
                return "Double";
            case Type::String:
                return "String";
            case Type::NDShape:
                return "NDShape";
            case Type::Vector:
                return "Vector";
            case Type::Dictionary:
                return "Dictionary";
            default:
                LogicError("Unknown DictionaryValue::Type");
            }
        }

    public:
        DictionaryValue() : m_valueType(Type::None)
        {
        }

        DictionaryValue(bool value) : m_valueType(GetValueType<bool>())
        {
            m_data.m_boolean = value;
        }

        DictionaryValue(size_t value) : m_valueType(GetValueType<size_t>())
        {
            m_data.m_sizeT = value;
        }

        DictionaryValue(float value) : m_valueType(GetValueType<float>())
        {
            m_data.m_float = value;
        }

        DictionaryValue(double value) : m_valueType(GetValueType<double>())
        {
            m_data.m_double = value;
        }

        DictionaryValue(const wchar_t* value) 
            : DictionaryValue(std::wstring(value))
        {}
        template <typename T>
        DictionaryValue(const T& value) : m_valueType(GetValueType<T>())
<<<<<<< HEAD
        {            
            static_assert((std::is_same<T, NDShape>::value || 
                           std::is_same<T, std::vector<DictionaryValue>>::value), "Unsupported ValueType");
=======
        {
            static_assert(std::is_same<T, NDShape>::value ||
                std::is_same<T, std::wstring>::value ||
                std::is_same<T, std::vector<DictionaryValue>>::value ||
                std::is_same<T, Dictionary>::value,
                          "Unsupported ValueType");

>>>>>>> 2c1b102b
            AllocateDataPtr(value);
        }

        DictionaryValue(const DictionaryValue& other) : m_valueType(Type::Bool)
        {
            // The m_valueType must have been set to a non-ptr type to prevent an attempt to interpret
            // the underlying underlying uninitialized value as a ptr and free it.
            *this = other;
        }

        DictionaryValue& operator=(const DictionaryValue& other)
        {
            if (this != &other)
            {
                FreeDataPtr();

                m_valueType = other.m_valueType;
                m_data = other.m_data;

                if (other.m_valueType == Type::String)
                    AllocateDataPtr(other.GetValue<std::wstring>());
                else if (other.m_valueType == Type::NDShape)
                    AllocateDataPtr(other.GetValue<NDShape>());
                else if (other.m_valueType == Type::Vector)
                    AllocateDataPtr(other.GetValue<std::vector<DictionaryValue>>());
                else if (other.m_valueType == Type::Dictionary)
                    AllocateDataPtr(other.GetValue<Dictionary>());
            }

            return *this;
        }

        ~DictionaryValue()
        {
            FreeDataPtr();
        }

        template <typename T, typename std::enable_if<std::is_same<T, bool>::value>::type* = nullptr>
        const T& GetValue() const
        {
            VerifyType<T>();
            return m_data.m_boolean;
        }

        template <typename T, typename std::enable_if<std::is_same<T, size_t>::value>::type* = nullptr>
        const T& GetValue() const
        {
            VerifyType<T>();
            return m_data.m_sizeT;
        }

        template <typename T, typename std::enable_if<std::is_same<T, float>::value>::type* = nullptr>
        const T& GetValue() const
        {
            VerifyType<T>();
            return m_data.m_float;
        }

        template <typename T, typename std::enable_if<std::is_same<T, double>::value>::type* = nullptr>
        const T& GetValue() const
        {
            VerifyType<T>();
            return m_data.m_double;
        }

        template <typename T, typename std::enable_if<std::is_same<T, NDShape>::value ||
            std::is_same<T, std::wstring>::value ||
            std::is_same<T, std::vector<DictionaryValue>>::value ||
            std::is_same<T, Dictionary>::value>::type* = nullptr>
        const T& GetValue() const
        {
            VerifyType<T>();
            return *(reinterpret_cast<T*>(m_data.m_ptr));
        }

        bool HasValue() const
        {
            return m_valueType != Type::None;
        }

        Type ValueType() const
        {
            return m_valueType;
        }

        friend CNTK_API Microsoft::MSR::CNTK::File& operator>>(Microsoft::MSR::CNTK::File& stream, DictionaryValue& us);
        friend CNTK_API Microsoft::MSR::CNTK::File& operator<<(Microsoft::MSR::CNTK::File& stream, const DictionaryValue& us);

    private:
        template <typename T>
        static Type GetValueType()
        {
<<<<<<< HEAD
            static_assert((std::is_same<T, bool>::value || 
                           std::is_same<T, size_t>::value || 
                           std::is_same<T, float>::value || 
                           std::is_same<T, double>::value || 
                           std::is_same<T, NDShape>::value || 
                           std::is_same<T, std::vector<DictionaryValue>>::value), "Unsupported ValueType");
=======
            static_assert(std::is_same<T, bool>::value ||
                          std::is_same<T, size_t>::value ||
                          std::is_same<T, float>::value ||
                          std::is_same<T, double>::value ||
                std::is_same<T, std::wstring>::value ||
                          std::is_same<T, NDShape>::value ||
                std::is_same<T, std::vector<DictionaryValue>>::value ||
                std::is_same<T, Dictionary>::value,
                          "Unsupported ValueType");
>>>>>>> 2c1b102b

            if (std::is_same<T, bool>::value)                                      return Type::Bool;
            if (std::is_same<T, size_t>::value)                                    return Type::SizeT;
            if (std::is_same<T, float>::value)                                     return Type::Float;
            if (std::is_same<T, double>::value)                                    return Type::Double;
            if (std::is_same<T, std::wstring>::value)                              return Type::String;
            if (std::is_same<T, NDShape>::value)                                   return Type::NDShape;
            if (std::is_same<T, std::vector<DictionaryValue>>::value)              return Type::Vector;
            if (std::is_same<T, Dictionary>::value)                                return Type::Dictionary;
        }

        template <typename T>
        void VerifyType() const
        {
            if (GetValueType<T>() != m_valueType)
                RuntimeError("Reading a DictionaryValue as the wrong type; Reading as type %s when actual type is %s", typeid(T).name(), DictionaryValue::TypeName(m_valueType));
        }

        template <typename T>
        CNTK_API void AllocateDataPtr(const T& value);

        template <typename T>
        CNTK_API void FreePtrAsType();

        CNTK_API void FreeDataPtr()
        {
            if (m_valueType == Type::String)
                FreePtrAsType<std::wstring>();
            else if (m_valueType == Type::NDShape)
                FreePtrAsType<NDShape>();
            else if (m_valueType == Type::Vector)
                FreePtrAsType<std::vector<DictionaryValue>>();
            else if (m_valueType == Type::Dictionary)
                FreePtrAsType<Dictionary>();
        }

        Type m_valueType;

        union ValueData
        {
            bool m_boolean;
            size_t m_sizeT;
            float m_float;
            double m_double;
            void* m_ptr;
        } m_data;

        const size_t version = 1;
    };

    ///
    /// A type denoting a dictionary (keyed by Unicode strings) of serializable values (dynamically typed).
    ///
    class Dictionary final
    {
        friend inline void AddConfigString(std::wstringstream& s, const DictionaryValue& value, size_t numIndentationSpaces);
        friend class CompositeMinibatchSource;
    public:
<<<<<<< HEAD
        Dictionary();
        ~Dictionary();
        
        // Disallow copy construction and assignment
        //TODO: SWIG tries to use this constructor while wraping GetCheckpointState
        //Dictionary(const Dictionary&) = delete; 
        Dictionary& operator=(const Dictionary&) = delete;
=======
        CNTK_API Dictionary();
        CNTK_API ~Dictionary();

        CNTK_API Dictionary(const Dictionary&);
        CNTK_API Dictionary& operator=(const Dictionary&);
>>>>>>> 2c1b102b

        CNTK_API Dictionary(Dictionary&& other);
        CNTK_API Dictionary& operator=(Dictionary&& other);

        CNTK_API DictionaryValue& operator[](const wchar_t* key);
        DictionaryValue& operator[](const std::wstring& key)
        {
            return operator[](key.c_str());
        }

        CNTK_API DictionaryValue operator[](const wchar_t* key) const;

        DictionaryValue operator[](const std::wstring& key) const
        {
            return operator[](key.c_str());
        }

        CNTK_API bool Contains(const wchar_t* key) const;

        bool Contains(const std::wstring& key) const
        {
            return Contains(key.c_str());
        }


        friend CNTK_API Microsoft::MSR::CNTK::File& operator>>(Microsoft::MSR::CNTK::File& stream, Dictionary& us);
        friend CNTK_API Microsoft::MSR::CNTK::File& operator<<(Microsoft::MSR::CNTK::File& stream, const Dictionary& us);

    private:
        std::shared_ptr<std::unordered_map<std::wstring, DictionaryValue>> m_dictionaryData;
        const size_t version = 1;
    };

    ///
    /// Abstraction for learning a subset of parameters of a learnable function using first order gradient values
    /// For e.g momentum, AdaGrad, RMSProp etc. are different types of learners with their own algorithms for
    /// learning parameter values using first order gradients.
    ///
    class Learner : public std::enable_shared_from_this<Learner>
    {
    public:
        //
        // Method to update the parameters associated with this learner. By returning false, this method indicates that
        // learning has stopped for all of the parameters associated with this learner
        //
        CNTK_API virtual bool Update(const std::unordered_map<Parameter, NDArrayViewPtr>& gradientValues, size_t trainingSampleCount) = 0;

        ///
        /// Returns the set of parameters associated with this learner.
        ///
        const std::unordered_set<Parameter>& Parameters() const { return m_parameters; }

        ///
        /// Optionally overridable method to checkpoint the learner's state.
        ///
        // TODO: move the following two methods into ISerializable interface, make 
        // Learner (and all other entities that need checkpointing capability) implement it.
        CNTK_API virtual Dictionary GetCheckpointState() const { return Dictionary(); }

        ///
        /// Optionally overridable method to restore the learner's state from a previous checkpoint.
        ///
        CNTK_API virtual void RestoreFromCheckpoint(const Dictionary& /*checkpoint*/) {}

        virtual ~Learner() {}

    protected:
        Learner(const std::unordered_set<Parameter>& parameters)
            : m_parameters(parameters)
        {}

        std::unordered_set<Parameter> m_parameters;

    };

    ///
    /// Create an instance of the CNTK built-in SGD learner.
    ///
    /// TODO: add additional SGD parameters here (a collection of learning rate values)
    CNTK_API LearnerPtr SGDLearner(const std::unordered_set<Parameter>& parameters, double learningRatePerSample);

    ///
    /// Create an instance of the CNTK built-in Momentum SGD learner.
    ///
    /// TODO: add additional Momentum parameters here (a collection of momentum rate values)
    CNTK_API LearnerPtr MomentumSGDLearner(const std::unordered_set<Parameter>& parameters);

    ///
    /// Create an instance of the CNTK built-in Nesterov's accelerated SGD learner.
    ///
    CNTK_API LearnerPtr NesterovLearner(const std::unordered_set<Parameter>& parameters);

    ///
    /// Create an instance of the CNTK built-in AdaGrad learner.
    ///
    CNTK_API LearnerPtr AdaGradLearner(const std::unordered_set<Parameter>& parameters, bool needAveMultiplier = true);

    ///
    /// Create an instance of the CNTK built-in FSAdaGrad (improved AdaGrad) learner.
    ///
    CNTK_API LearnerPtr FSAdaGradLearner(const std::unordered_set<Parameter>& parameters);

    ///
    /// Create an instance of the CNTK built-in RMSProp learner.
    ///
    CNTK_API LearnerPtr RMSPropLearner(const std::unordered_set<Parameter>& parameters,
                                       double gamma,
                                       double inc,
                                       double dec,
                                       double max,
                                       double min,
                                       bool needAveMultiplier = true);

    ///
    /// Trainer is the top-level abstraction responsible for the orchestration of the training of a model
    /// using the specified learners and training data either explicilty supplied as Value objects or from
    /// a MinibatchSource object.
    ///
    class Trainer
    {
    public:
        ///
        /// Construct a Trainer to train the specified 'model' with the specified 'trainingLoss' Variable as the training criterion
        /// and using the specified set of 'parameterLearners' for updating the model's parameters using computed gradients.
        ///
        CNTK_API Trainer(const FunctionPtr& model, const Variable& trainingLoss, const std::unordered_set<LearnerPtr>& parameterLearners);

        ///
        /// Optimize model parameters using the specified 'arguments' minibatch of training samples.
        /// Returns false if all parameter learners indicate end of learning (through their Update method's return value).
        ///
        CNTK_API bool TrainMinibatch(const std::unordered_map<Variable, ValuePtr>& arguments, const DeviceDescriptor& computeDevice = DeviceDescriptor::DefaultDevice());

        ///
        /// Model being trained by 'this' Trainer.
        ///
        FunctionPtr Model() const { return m_model; }

        ///
        /// Variable of the Trainer's model representing the training loss that is used as the optimization 
        /// criterion for learning the model's parameters.
        ///
        Variable TrainingLossVariable() const { return m_trainingLossVar; }

        ///
        /// Returns the Value of the training loss variable of the model corresponding to the last minibatch trained with
        ///
        ValuePtr PreviousMinibatchTrainingLossValue() const { return m_prevMinibatchTrainingLossValue; }

        ///
        /// Learners associated with this Trainer for updating the model's parameters using computed gradients.
        ///
        const std::unordered_set<LearnerPtr>& ParameterLearners() const { return m_parameterLearners; }

    private:
        FunctionPtr m_model;
        Variable m_trainingLossVar;
        ValuePtr m_prevMinibatchTrainingLossValue;
        std::unordered_set<LearnerPtr> m_parameterLearners;
    };

    ///
    /// Describes an input stream: its name, element type, storage, etc.
    ///
    struct StreamInfo
    {
        std::wstring m_name;           // Unique name of the stream
        size_t m_id;                   // Unique identifier of the stream
        StorageFormat m_storageFormat; // Storage format of the stream
        DataType m_elementType;        // Element type of the stream
        NDShape m_sampleLayout;        // Layout of the sample for the stream
    };

    inline bool operator==(const StreamInfo& left, const StreamInfo& right)
    {
        return (left.m_id == right.m_id);
    }
}

namespace std {
    template <> struct hash<CNTK::StreamInfo>
    {
        size_t operator()(const CNTK::StreamInfo& x) const
        {
            return std::hash<size_t>()(x.m_id);
        }
    };
}

namespace CNTK
{
    ///
    /// Abstraction for generating minbatches of samples for training/evaluation.
    ///
    class MinibatchSource : public std::enable_shared_from_this<MinibatchSource>
    {
    public:
        ///
        /// Describes the streams 'this' MinibatchSource produces.
        ///
        virtual const std::unordered_set<StreamInfo>& StreamInfos() = 0;

        ///
        /// Reads a minibatch that contains data across all input streams.
        /// The minibatchData argument specifies the desired minibatch size for each stream of the reader and the actual returned size is the min across all streams.
        /// The return value of false indciates that the reader will no longer return any further data.
        ///
        virtual bool GetNextMinibatch(std::unordered_map<StreamInfo, std::pair<size_t, ValuePtr>>& minibatchData) = 0;

        // TODO: Methods to save and restore from checkpoints

        // Disallow copy and move construction and assignment
        MinibatchSource(const MinibatchSource&) = delete; MinibatchSource(MinibatchSource&&) = delete; MinibatchSource& operator=(const MinibatchSource&) = delete; MinibatchSource& operator=(MinibatchSource&&) = delete;

    protected:
        MinibatchSource() {}
    };

    ///
    /// Instantiate the CNTK built-in composite minibatch source.
    ///
    CNTK_API MinibatchSourcePtr CreateCompositeMinibatchSource(const Dictionary& configuration);
}<|MERGE_RESOLUTION|>--- conflicted
+++ resolved
@@ -1633,19 +1633,13 @@
         {}
         template <typename T>
         DictionaryValue(const T& value) : m_valueType(GetValueType<T>())
-<<<<<<< HEAD
-        {            
-            static_assert((std::is_same<T, NDShape>::value || 
-                           std::is_same<T, std::vector<DictionaryValue>>::value), "Unsupported ValueType");
-=======
-        {
-            static_assert(std::is_same<T, NDShape>::value ||
+        {
+            static_assert((std::is_same<T, NDShape>::value ||
                 std::is_same<T, std::wstring>::value ||
                 std::is_same<T, std::vector<DictionaryValue>>::value ||
-                std::is_same<T, Dictionary>::value,
+                std::is_same<T, Dictionary>::value),
                           "Unsupported ValueType");
 
->>>>>>> 2c1b102b
             AllocateDataPtr(value);
         }
 
@@ -1738,24 +1732,15 @@
         template <typename T>
         static Type GetValueType()
         {
-<<<<<<< HEAD
-            static_assert((std::is_same<T, bool>::value || 
-                           std::is_same<T, size_t>::value || 
-                           std::is_same<T, float>::value || 
-                           std::is_same<T, double>::value || 
-                           std::is_same<T, NDShape>::value || 
-                           std::is_same<T, std::vector<DictionaryValue>>::value), "Unsupported ValueType");
-=======
-            static_assert(std::is_same<T, bool>::value ||
+            static_assert((std::is_same<T, bool>::value ||
                           std::is_same<T, size_t>::value ||
                           std::is_same<T, float>::value ||
                           std::is_same<T, double>::value ||
                 std::is_same<T, std::wstring>::value ||
                           std::is_same<T, NDShape>::value ||
                 std::is_same<T, std::vector<DictionaryValue>>::value ||
-                std::is_same<T, Dictionary>::value,
+                std::is_same<T, Dictionary>::value),
                           "Unsupported ValueType");
->>>>>>> 2c1b102b
 
             if (std::is_same<T, bool>::value)                                      return Type::Bool;
             if (std::is_same<T, size_t>::value)                                    return Type::SizeT;
@@ -1814,21 +1799,11 @@
         friend inline void AddConfigString(std::wstringstream& s, const DictionaryValue& value, size_t numIndentationSpaces);
         friend class CompositeMinibatchSource;
     public:
-<<<<<<< HEAD
-        Dictionary();
-        ~Dictionary();
-        
-        // Disallow copy construction and assignment
-        //TODO: SWIG tries to use this constructor while wraping GetCheckpointState
-        //Dictionary(const Dictionary&) = delete; 
-        Dictionary& operator=(const Dictionary&) = delete;
-=======
         CNTK_API Dictionary();
         CNTK_API ~Dictionary();
 
         CNTK_API Dictionary(const Dictionary&);
         CNTK_API Dictionary& operator=(const Dictionary&);
->>>>>>> 2c1b102b
 
         CNTK_API Dictionary(Dictionary&& other);
         CNTK_API Dictionary& operator=(Dictionary&& other);
