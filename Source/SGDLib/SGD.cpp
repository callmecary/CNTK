// SGD.cpp -- implements SGD with all bells and whistles, parallelization, randomization, etc.

#define _CRT_SECURE_NO_WARNINGS // "secure" CRT not available on all platforms  --add this at the top of all CPP files that give "function or variable may be unsafe" warnings

#include "Basics.h"
#include "SGD.h"
#include "NonlinearityNodes.h"          // for DropoutNode
#include "SpecialPurposeNodes.h"        // for SequenceWithSoftmaxNode
#include "DataReaderHelpers.h"
#include "MatrixQuantizerImpl.h"
#ifdef CNTK_PARALLEL_TRAINING_SUPPORT
//static inline bool operator==(const std::pair<double,size_t>& a, double b) { assert(b==0); return a.first == b; }
// ^^ workaround until this line in AggregateGradientsImpl() gets updated: assert(headerCPU->evalErrors[i] == 0);
#include "AllReduceDistGradAggregator.h"
#include "BlockMomentumSGD.h"
#endif

#include "SimpleDistGradAggregator.h"
#include "ProgressTracing.h"

#include <map>
#include <set>

namespace Microsoft { namespace MSR { namespace CNTK {

using namespace std;

// =======================================================================
// class SGD
// =======================================================================

template SGD<float>::SGD(const ConfigParameters&);
template SGD<double>::SGD(const ConfigParameters&);
template SGD<float>::SGD(const ScriptableObjects::IConfigRecord&);
template SGD<double>::SGD(const ScriptableObjects::IConfigRecord&);

// -----------------------------------------------------------------------
// Train() -- perform a multi-epoch training end-to-end with checkpointing
// -----------------------------------------------------------------------

template <class ElemType>
void SGD<ElemType>::Train(function<ComputationNetworkPtr(DEVICEID_TYPE)> createNetworkFn, DEVICEID_TYPE deviceId,
                          IDataReader* trainSetDataReader,
                          IDataReader* validationSetDataReader,
                          const bool makeMode)
{
    // determine which epoch to start with, including recovering a checkpoint if any and 'makeMode' enabled
    int startEpoch = DetermineStartEpoch(makeMode);
    if (startEpoch == m_maxEpochs)
    {
        LOGPRINTF(stderr, "No further training is necessary.\n");
        return;
    }

    wstring modelFileName = GetModelNameForEpoch(int(startEpoch) - 1);
    bool loadNetworkFromCheckpoint = startEpoch >= 0;
    fprintf(stderr, "\n");
    if (loadNetworkFromCheckpoint)
        LOGPRINTF(stderr, "Starting from checkpoint. Loading network from '%ls'.\n", modelFileName.c_str());
    else
        LOGPRINTF(stderr, "Creating virgin network.\n");

    // create or load from checkpoint
    shared_ptr<ComputationNetwork> net = !loadNetworkFromCheckpoint ? createNetworkFn(deviceId) : ComputationNetwork::CreateFromFile<ElemType>(deviceId, modelFileName);

    // log the device we are computing on
    LOGPRINTF(stderr, "%s model with %d nodes", loadNetworkFromCheckpoint ? "Loaded" : "Created", (int)net->GetTotalNumberOfNodes());
    if (net->GetDeviceId() < 0)
        fprintf(stderr, " on CPU.\n");
    else
        fprintf(stderr, " on GPU %d.\n", (int) net->GetDeviceId());

    // TODO: BUGBUG: if not starting from checkpoint, need to synchronize initial model
    // strategy should be to run the initializer above on mpiRank==0, and then broadcast parameters.

    startEpoch = max(startEpoch, 0);
    m_needAdaptRegularization = false;

    // set tracing flags
    net->EnableNodeTracing(m_traceNodeNamesReal, m_traceNodeNamesCategory, m_traceNodeNamesSparse);

    TrainOrAdaptModel(startEpoch, net, loadNetworkFromCheckpoint, net, nullptr, trainSetDataReader, validationSetDataReader);
}

// -----------------------------------------------------------------------
// Adapt() -- similar to Train(), but for purpose of adapting
// -----------------------------------------------------------------------

template <class ElemType>
void SGD<ElemType>::Adapt(wstring origModelFileName, wstring refNodeName,
                          IDataReader* trainSetDataReader,
                          IDataReader* validationSetDataReader,
                          const DEVICEID_TYPE deviceId, const bool makeMode)
{
    int startEpoch = DetermineStartEpoch(makeMode);
    if (startEpoch == m_maxEpochs)
    {
        LOGPRINTF(stderr, "No further training is necessary.\n");
        return;
    }

    ComputationNetworkPtr net;
    bool networkLoadedFromCheckpoint = false;
    if (startEpoch >= 0)
    {
        wstring modelFileName = GetModelNameForEpoch(int(startEpoch) - 1);
        LOGPRINTF(stderr, "Starting from checkpoint. Loading network from '%ls'.\n", modelFileName.c_str());
        net = ComputationNetwork::CreateFromFile<ElemType>(deviceId, modelFileName);
        networkLoadedFromCheckpoint = true;
    }
    else
    {
        LOGPRINTF(stderr, "Load Network From the original model file %ls.\n", origModelFileName.c_str());
        net = ComputationNetwork::CreateFromFile<ElemType>(deviceId, origModelFileName);
    }

    startEpoch = max(startEpoch, 0);

    ComputationNetworkPtr refNet;
    m_needAdaptRegularization = m_adaptationRegType != AdaptationRegType::None && m_adaptationRegWeight > 0;
    if (m_needAdaptRegularization)
    {
        LOGPRINTF(stderr, "Load reference Network From the original model file %ls.\n", origModelFileName.c_str());
        refNet = ComputationNetwork::CreateFromFile<ElemType>(deviceId, origModelFileName);
    }

    ComputationNodeBasePtr refNode;
    if (m_needAdaptRegularization && m_adaptationRegType == AdaptationRegType::KL)
    {
        LOGPRINTF(stderr, "Checking refNodeName %ls.\n", origModelFileName.c_str());
        if (refNodeName == L"")
            InvalidArgument("refNodeName does not exist and is needed when adaptationRegType is KL.");
        refNode = refNet->GetNodeFromName(refNodeName);
    }

    TrainOrAdaptModel(startEpoch, net, networkLoadedFromCheckpoint, refNet, refNode, trainSetDataReader, validationSetDataReader);
}

// -----------------------------------------------------------------------
// TrainOrAdaptModel() -- main training end-to-end, given a start model
// -----------------------------------------------------------------------

static double MomentumPerMB(double momentumPerSample, size_t minibatchSize);

template <class ElemType>
void SGD<ElemType>::TrainOrAdaptModel(int startEpoch, ComputationNetworkPtr net,
                                      bool networkLoadedFromCheckpoint,
                                      ComputationNetworkPtr refNet,
                                      ComputationNodeBasePtr refNode,
                                      IDataReader* trainSetDataReader,
                                      IDataReader* validationSetDataReader)
{
    let& criterionNodes = GetTrainCriterionNodes(net);

    fprintf(stderr, "\n");
    LOGPRINTF(stderr, "Training criterion node(s):\n");
    for (const auto& node : criterionNodes)
    {
        LOGPRINTF(stderr, "\t%ls = %ls\n", node->NodeName().c_str(), node->OperationName().c_str());
    }
    if (criterionNodes.empty())
    {
        LOGPRINTF(stderr, "\t(none)\n");
        InvalidArgument("TrainOrAdaptModel: No criterion node was specified.");
    }

    // determine evaluationNodes from GetEvalCriterionNodes(), ensuring each criterion is only logged once
    std::vector<ComputationNodeBasePtr> evaluationNodes;
    {
        auto originalEvaluationNodes = GetEvalCriterionNodes(net);
        set<ComputationNodeBasePtr> criteriaLogged; // set to make sure we don't double-log criteria
        for (const auto& node : criterionNodes)
            criteriaLogged.insert(node);

        for (const auto& node : originalEvaluationNodes)
            if (criteriaLogged.insert(node).second)
                evaluationNodes.push_back(node);

        if (!evaluationNodes.empty())
        {
            fprintf(stderr, "\n");
            LOGPRINTF(stderr, "Evaluation criterion node(s):\n");
            fprintf(stderr, "\n");
            for (const auto& node : evaluationNodes)
            {
                LOGPRINTF(stderr, "\t%ls = %ls\n", node->NodeName().c_str(), node->OperationName().c_str());
            }
        }
    }

    std::vector<ComputationNodeBasePtr> additionalNodesToEvaluate;
    auto& outputNodes = net->OutputNodes();
    additionalNodesToEvaluate.insert(additionalNodesToEvaluate.end(), outputNodes.cbegin(), outputNodes.cend());

    auto preComputeNodesList = net->GetNodesRequiringPreComputation();
    additionalNodesToEvaluate.insert(additionalNodesToEvaluate.end(), preComputeNodesList.cbegin(), preComputeNodesList.cend());

    // allocate memory for forward and backward computation
    net->AllocateAllMatrices(evaluationNodes, additionalNodesToEvaluate, criterionNodes[0]);

    // get feature and label nodes into an array of matrices that will be passed to GetMinibatch()
    // TODO: instead, remember the nodes directly, to be able to handle both float and double nodes; current version will crash for mixed networks
    StreamMinibatchInputs* inputMatrices = new StreamMinibatchInputs();
    // TODO: ^^ change to shared_ptr or unique_ptr
    let& featureNodes = net->FeatureNodes();
    let& labelNodes = net->LabelNodes();
    // BUGBUG: ^^ should not get all feature/label nodes, but only the ones referenced in a criterion
    for (size_t pass = 0; pass < 2; pass++)
    {
        auto& nodes = (pass == 0) ? featureNodes : labelNodes;
        for (const auto & node : nodes)
            inputMatrices->AddInput(node->NodeName(), node->ValuePtr(), node->GetMBLayout(), node->GetSampleLayout());
    }

    // get hmm file for sequence training
    bool isSequenceTrainingCriterion = (criterionNodes[0]->OperationName() == L"SequenceWithSoftmax");
    if (isSequenceTrainingCriterion)
    {
        // SequenceWithSoftmaxNode<ElemType>* node = static_cast<SequenceWithSoftmaxNode<ElemType>*>(criterionNodes[0]);
        auto node = dynamic_pointer_cast<SequenceWithSoftmaxNode<ElemType>>(criterionNodes[0]);
        auto hmm = node->gethmm();
        trainSetDataReader->GetHmmData(hmm);
    }

    // used for KLD regularized adaptation. For all other adaptation techniques
    // use MEL to edit the model and using normal training algorithm
    // TODO: Should this be done in SGD::Adapt()?
    // TODO: Redo this leveraging that we now have shared_ptrs. It is probably even OK if both networks share feature nodes.
    // TODO: Then we can also share the MBLayout; which currently is copied by value.
    std::vector<ComputationNodeBasePtr> refFeatureNodes; // we keep the original network's features here
    if (m_needAdaptRegularization && m_adaptationRegType == AdaptationRegType::KL && refNode != nullptr)
    {
        refNet->InvalidateCompiledNetwork(); // prepare to re-compile
        // replace input nodes in ref network by input nodes of the main network
        refFeatureNodes.resize(featureNodes.size());
        for (size_t i = 0; i < featureNodes.size(); i++)
        {
            // we need to keep this info to undo this later
            // TODO: After the change to shared_ptrs, this may no longer be necessary.
            refFeatureNodes[i] = refNet->GetNodeFromName(featureNodes[i]->NodeName()); // remember so that we can restore them later
            refNet->ReplaceNode(featureNodes[i]->NodeName(), featureNodes[i]);
        }
        //const_cast<MBLayoutPtr&>(refNet->GetMBLayoutPtrOfNetwork()) = net->GetMBLayoutPtrOfNetwork(); // WORKAROUND
        refNet->CompileNetwork();

        // allocate memory for forward computation
        refNet->AllocateAllMatrices({refNode}, {}, nullptr);
    }

    // initializing weights and gradient holder
    // only one criterion so far TODO: support multiple ones?
    auto& learnableNodes = net->LearnableParameterNodes(criterionNodes[0]);
    std::list<Matrix<ElemType>> smoothedGradients;

    for (auto nodeIter = learnableNodes.begin(); nodeIter != learnableNodes.end(); nodeIter++)
    {
        ComputationNodePtr node = dynamic_pointer_cast<ComputationNode<ElemType>>(*nodeIter);
        smoothedGradients.push_back(Matrix<ElemType>(node->Value().GetNumRows(),
                                                     node->Value().GetNumCols(),
                                                     net->GetDeviceId()));
    }

    double avgCriterion, lrControlCriterion;
    lrControlCriterion = avgCriterion = numeric_limits<double>::infinity();
    size_t epochsNotCountedInAvgCriterion = startEpoch % m_learnRateAdjustInterval;

    std::vector<wstring> evalNodeNames;
    for (size_t i = 0; i < evaluationNodes.size(); i++)
        evalNodeNames.push_back(evaluationNodes[i]->NodeName());

    double learnRatePerSample = 0.5f / m_mbSize[startEpoch];

    double learningRateAdjustmentFactor = 1.0f;
    vector<double> prevLearnRates;
    prevLearnRates.resize(m_numPrevLearnRates);
    for (int i = 0; i < m_numPrevLearnRates; i++)
    {
        prevLearnRates[i] = -1.0;
    }

    if (GetParallelizationMethod() == ParallelizationMethod::dataParallelSGD)
    {
        InitDistGradAgg(evaluationNodes.size(), m_traceLevel);
    }
    else if (GetParallelizationMethod() == ParallelizationMethod::modelAveragingSGD || 
             GetParallelizationMethod() == ParallelizationMethod::blockMomentumSGD)
    {
        InitModelAggregationHandler(m_syncStatsTrace, net->GetDeviceId());
    }
    
    // precompute mean and invStdDev nodes and save initial model
    // When no precompute, only save if we did not load the model from a 
    // checkpoint but instead built it from a network description
    if (PreCompute(net, trainSetDataReader, featureNodes, labelNodes, inputMatrices) || !networkLoadedFromCheckpoint)
    {
        // Synchronize all ranks before writing the model to ensure that
        // everyone is done loading the model
        if (m_mpi != nullptr)
        {
            m_mpi->WaitAll();
        }

        // In case of parallel training only the main node should we saving the model to prevent
        // the parallel training nodes from colliding to write the same file
        if ((m_mpi == nullptr) || m_mpi->IsMainNode())
            net->Save(GetModelNameForEpoch(int(startEpoch) - 1));
    }

    size_t totalTrainingSamplesSeen = 0; // aggregated over all epochs, for logging purposes only

    bool learnRateInitialized = false;
    double prevCriterion = numeric_limits<double>::infinity();
    if (startEpoch > 0)
    {
        learnRateInitialized = TryLoadCheckPointInfo(startEpoch - 1,
                                                     /*out*/ totalTrainingSamplesSeen,
                                                     /*out*/ learnRatePerSample,
                                                     smoothedGradients,
                                                     /*out*/ prevCriterion,
                                                     /*out*/ m_prevChosenMinibatchSize);
        if (learnRateInitialized)
            prevLearnRates[startEpoch % m_numPrevLearnRates] = learnRatePerSample;
    }

    if (m_autoLearnRateSearchType == LearningRateSearchAlgorithm::AdjustAfterEpoch &&
        !learnRateInitialized && m_learningRatesParam.size() <= startEpoch)
    {
        InvalidArgument(
            "When using \"AdjustAfterEpoch\", there must either exist a checkpoint file, "
            "or an explicit learning rate must be specified in config for the starting epoch.");
    }

    double prevDropoutRate = 0;
    double prevNormalizationTimeConstant = 0;
    double prevNormalizationBlendTimeConstant = 0;

    bool learnRateReduced = false;

    // pass user config on memory allocation for convolution operations to the Network
    ComputationNetwork::SetMaxTempMemSizeForCNN(net, criterionNodes[0], m_maxTempMemSizeInSamplesForCNN);
    if (m_needAdaptRegularization && m_adaptationRegType == AdaptationRegType::KL && refNode)
    {
        ComputationNetwork::SetMaxTempMemSizeForCNN(refNet, refNode, m_maxTempMemSizeInSamplesForCNN);
    }

    // likewise for sequence training parameters
    if (isSequenceTrainingCriterion)
    {
        ComputationNetwork::SetSeqParam<ElemType>(net, criterionNodes[0], m_hSmoothingWeight, m_frameDropThresh, m_doReferenceAlign,
                                                  m_seqGammarCalcAMF, m_seqGammarCalcLMF, m_seqGammarCalcWP, m_seqGammarCalcbMMIFactor, m_seqGammarCalcUsesMBR);
    }

    //Multiverso Warpper for ASGD logic init
    if (m_parallelizationMethod == ParallelizationMethod::dataParallelASGD)
    {
        m_pMultiversoHelper =
          new MultiversoHelper<ElemType>(learnableNodes,
                                         m_mpi->NumNodesInUse(),
                                         m_isPipeline,
                                         m_isSimulateMA,
                                         m_adjustlearningrateatbeginning,
                                         m_adjustcoefficient,
                                         m_adjustnbminibatch,
                                         m_traceLevel,
                                         m_syncStatsTrace,
                                         m_mpi);
        m_pMultiversoHelper->InitModel(learnableNodes);
        m_pMultiversoHelperBarrier = false;
        m_pMultiversoHelper->WaitAll();
    }

    // --- MAIN EPOCH LOOP
    for (int i = startEpoch; i < (int) m_maxEpochs; i++) // TODO: why is this an int, and not a size_t?
    {
        // Synchronize all ranks before proceeding to ensure that
        // rank 0 has finished writing the previous model file
        if (m_mpi != nullptr && GetParallelizationMethod() != ParallelizationMethod::dataParallelASGD)
        {
            m_mpi->WaitAll();
        }

        Timer timer;
        timer.Start();

        // set dropout rate for this epoch
        // We use the same seed across workers until parallel training kicks in to ensure that the workers have identical models
        size_t parallelWorkerIdx = ((m_mpi == nullptr) || !UsingParallelTrain(i)) ? 0 : m_mpi->CurrentNodeRank();
        size_t dropoutRandSeedBase = (parallelWorkerIdx * m_maxEpochs) + i;
        ComputationNetwork::SetDropoutRate<ElemType>(net, criterionNodes[0], m_dropoutRates[i], prevDropoutRate, dropoutRandSeedBase);
        ComputationNetwork::SetBatchNormalizationTimeConstants<ElemType>(net, criterionNodes[0], 
                                                                         m_batchNormalizationTimeConstant[i], prevNormalizationTimeConstant,
                                                                         m_batchNormalizationBlendTimeConstant[i], prevNormalizationBlendTimeConstant);
        
        // learning rate adjustment
        if (m_autoLearnRateSearchType == LearningRateSearchAlgorithm::None || i < m_learningRatesParam.size())
        {
            // BUGBUG: GetNumParallelSequences() returns 1 under certain situations; it seems when restarting from checkpoint
            learnRatePerSample = GetLearningRatePerSample(i /*BUGBUG workaround:*/, trainSetDataReader->GetNumParallelSequencesForFixingBPTTMode());
        }
        else if (m_autoLearnRateSearchType == LearningRateSearchAlgorithm::SearchBeforeEpoch)
        {
            double largestPrevLearnRatePerSample = prevLearnRates[0];
            for (int j = 1; j < m_numPrevLearnRates; j++)
            {
                largestPrevLearnRatePerSample = max(largestPrevLearnRatePerSample, prevLearnRates[j]);
            }

            // return a reasonable learning rate based on the initial minibatchSize
            double newLearningRatePerSample = SearchForBestLearnRate(net, refNet, refNode, i, learnRatePerSample,
                                                                     trainSetDataReader, featureNodes, labelNodes,
                                                                     criterionNodes, evaluationNodes, inputMatrices,
                                                                     learnableNodes, smoothedGradients,
                                                                     learnRateInitialized, largestPrevLearnRatePerSample);
            learningRateAdjustmentFactor = newLearningRatePerSample / learnRatePerSample;
            learnRatePerSample = newLearningRatePerSample;

            // save per sample learn rate to support changeable minibatchSize
            prevLearnRates[i % m_numPrevLearnRates] = learnRatePerSample;
        }

        learnRateInitialized = true;

        if (learnRatePerSample < m_minLearnRate)
        {
            LOGPRINTF(stderr, "Learn Rate Per Sample for Epoch[%d] = %.8g is less than minLearnRate %.8g. Training complete.\n",
                      i + 1, learnRatePerSample, m_minLearnRate);
            if (m_autoLearnRateSearchType != LearningRateSearchAlgorithm::None)
            {
                // In case of parallel training only the main node should we saving the model to prevent
                // the parallel training nodes from colliding to write the same file
                if ((m_mpi == nullptr) || m_mpi->IsMainNode())
                    net->Save(m_modelPath);
            }
            break;
        }

        size_t chosenMinibatchSize;
        size_t actualMinibatchSize;

        // Through the command line or config file the user can set minibatch sizes on a per epoch
        // basis for a set number of epochs.  For epochs after that point, m_mbSize.size(), either
        // we just keep using
        // the last minibatch size, or we use tuning to try and find a better one.
        if (m_autoAdjustMinibatch && i >= m_mbSize.size())
        {
            size_t numFramesToUseInSearch = m_numMiniBatch4LRSearch[i] * m_mbSize[i];
            if (m_epochSize != requestDataSize)
            {
                // ensure the numFramesToUseInSearch does not exceed the total number of frames in the epoch
                numFramesToUseInSearch = min(numFramesToUseInSearch, m_epochSize);
            }

            // Use tuning to try and find a better minibatch size
            chosenMinibatchSize = AdaptiveMinibatchSizing(net, refNet, refNode, i,
                                                          numFramesToUseInSearch,
                                                          trainSetDataReader, learnRatePerSample,
                                                          m_mbSize[i], featureNodes, labelNodes,
                                                          criterionNodes, evaluationNodes,
                                                          inputMatrices, learnableNodes,
                                                          smoothedGradients, learningRateAdjustmentFactor);
            m_prevChosenMinibatchSize = chosenMinibatchSize;
        }
        else
        {
            // use the explicitly set minibatch size
            chosenMinibatchSize = m_mbSize[i];
        }

        actualMinibatchSize = FixUpEffectiveMBSize(chosenMinibatchSize /*BUGBUG workaround:*/, trainSetDataReader->GetNumParallelSequencesForFixingBPTTMode());

        double momentumPerSample = GetMomentumPerSample(i /*BUGBUG workaround:*/, trainSetDataReader->GetNumParallelSequencesForFixingBPTTMode());
        // time constant = number of samples after which a contribution has been reduced to e^-1
        double momentumAsTimeConstant = momentumPerSample == 0.0 ? 0.0
                                                                 : momentumPerSample >= 1.0 ? 0.0
                                                                                            : -1.0 / log(momentumPerSample);
        fprintf(stderr, "\n");
        LOGPRINTF(stderr, "Starting Epoch %d: learning rate per sample = %f  effective momentum = %f  momentum as time constant = %.1f samples\n",
                  i + 1, learnRatePerSample, MomentumPerMB(momentumPerSample, actualMinibatchSize), momentumAsTimeConstant);

        EpochCriterion epochCriterion; // criterion values are returned in this
        std::vector<EpochCriterion> epochEvalErrors(evaluationNodes.size());
        TrainOneEpoch(net,
                      refNet,
                      refNode,
                      i,
                      m_epochSize,
                      trainSetDataReader,
                      learnRatePerSample,
                      chosenMinibatchSize,
                      featureNodes,
                      labelNodes,
                      criterionNodes,
                      evaluationNodes,
                      inputMatrices,
                      learnableNodes, smoothedGradients,
                      epochCriterion, epochEvalErrors);
        totalTrainingSamplesSeen += epochCriterion.second; // aggregate #training samples, for logging purposes only

        timer.Stop();
        double epochTime = timer.ElapsedSeconds();

        if (m_useEvalCriterionControlLR && epochEvalErrors.size() > 0)
            lrControlCriterion = epochEvalErrors[0].Average();
        else
            lrControlCriterion = epochCriterion.Average();

        LOGPRINTF(stderr, "Finished Epoch[%2d of %d]: [Training] ", i + 1, (int)m_maxEpochs);
        epochCriterion.LogCriterion(criterionNodes[0]->NodeName());

        m_lastFinishedEpochTrainLoss = epochCriterion.Average();
            for (size_t j = 0; j < epochEvalErrors.size(); j++)
            epochEvalErrors[j].LogCriterion(evaluationNodes[j]->NodeName());
        fprintf(stderr, "totalSamplesSeen = %d; learningRatePerSample = %.8g; epochTime=%.6gs\n", (int)totalTrainingSamplesSeen, learnRatePerSample, epochTime);
#if 0
        // TODO: This was only printed if >1 eval criterion. Why? Needed?
            LOGPRINTF(stderr, "Finished Epoch[%2d of %d]:     Criterion Node [%ls] Per Sample = %.8g\n",
                      i + 1, (int)m_maxEpochs, criterionNodes[0]->NodeName().c_str(), epochCriterion.Average());

            for (size_t j = 0; j < epochEvalErrors.size(); j++)
            {
                LOGPRINTF(stderr, "Finished Epoch[%2d of %d]:     Evaluation Node [%ls] Per Sample = %.8g\n",
                          i + 1, (int) m_maxEpochs, evalNodeNames[j].c_str(), epochEvalErrors[j].Average());
            }
#endif

        if (validationSetDataReader != trainSetDataReader && validationSetDataReader != nullptr)
        {
            SimpleEvaluator<ElemType> evalforvalidation(net, m_mpi, m_enableDistributedMBReading);
            vector<wstring> cvSetTrainAndEvalNodes;
            if (criterionNodes.size() > 0)
            {
                cvSetTrainAndEvalNodes.push_back(criterionNodes[0]->NodeName());
            }
            for (let node : evaluationNodes)
            {
                cvSetTrainAndEvalNodes.push_back(node->NodeName());
            }

            // BUGBUG: We should not use the training MB size. The training MB size is constrained by both convergence and memory. Eval is only constrained by memory.
            let vScore = evalforvalidation.Evaluate(validationSetDataReader, cvSetTrainAndEvalNodes, m_mbSize[i]);
            LOGPRINTF(stderr, "Finished Epoch[%2d of %d]: [Validate] ", i + 1, (int)m_maxEpochs);
            for (size_t k = 0; k < vScore.size() /*&& k < 2*/; k++)
                vScore[k].LogCriterion(cvSetTrainAndEvalNodes[k], /*addSemicolon=*/k + 1 < vScore.size());
                //fprintf(stderr, "%s %ls = %.8f * %d", k ? ";" : "", cvSetTrainAndEvalNodes[k].c_str(), vScore[k].Average(), (int)vScore[k].second);
            fprintf(stderr, "\n");

            if (m_useCVSetControlLRIfCVExists)
            {
                if (m_useEvalCriterionControlLR && vScore.size() > 1)
                    lrControlCriterion = vScore[1].Average(); // use the first of possibly multiple eval criteria
                else
                    lrControlCriterion = vScore[0].Average(); // the first one is the training criterion
            }
        }

        // broadcast epochCriterion to make sure each processor will have the same learning rate schedule
        if ((GetParallelizationMethod() == ParallelizationMethod::modelAveragingSGD 
            ||
            GetParallelizationMethod() == ParallelizationMethod::blockMomentumSGD) 
            && (m_mpi->NumNodesInUse() > 1))
        {
            m_mpi->Bcast(&epochCriterion.first,  1, m_mpi->MainNodeRank());
            m_mpi->Bcast(&epochCriterion.second, 1, m_mpi->MainNodeRank());
            m_mpi->Bcast(&lrControlCriterion,    1, m_mpi->MainNodeRank());
        }

        bool loadedPrevModel = false;
        size_t epochsSinceLastLearnRateAdjust = i % m_learnRateAdjustInterval + 1;
        if (avgCriterion == numeric_limits<double>::infinity())
        {
            avgCriterion = lrControlCriterion;
        }
        else
        {
            avgCriterion = ((epochsSinceLastLearnRateAdjust - 1 - epochsNotCountedInAvgCriterion) *
                                avgCriterion +
                            lrControlCriterion) /
                           (epochsSinceLastLearnRateAdjust - epochsNotCountedInAvgCriterion);
        }

        if (m_autoLearnRateSearchType == LearningRateSearchAlgorithm::AdjustAfterEpoch &&
            m_learningRatesParam.size() <= i && epochsSinceLastLearnRateAdjust == m_learnRateAdjustInterval)
        {
            if (std::isnan(avgCriterion) || (prevCriterion - avgCriterion < 0 && prevCriterion != numeric_limits<double>::infinity()))
            {
                if (m_loadBestModel)
                {
                    // roll back
                    auto bestModelPath = GetModelNameForEpoch(i - m_learnRateAdjustInterval);
                    LOGPRINTF(stderr, "Loading (rolling back to) previous model with best training-criterion value: %ls.\n", bestModelPath.c_str());
                    net->RereadPersistableParameters<ElemType>(bestModelPath);
                    LoadCheckPointInfo(i - m_learnRateAdjustInterval,
                                       /*out*/ totalTrainingSamplesSeen,
                                       /*out*/ learnRatePerSample,
                                       smoothedGradients,
                                       /*out*/ prevCriterion,
                                       /*out*/ m_prevChosenMinibatchSize);
                    loadedPrevModel = true;
                }
            }

            if (m_continueReduce)
            {
                if (std::isnan(avgCriterion) ||
                    (prevCriterion - avgCriterion <= m_reduceLearnRateIfImproveLessThan * prevCriterion &&
                     prevCriterion != numeric_limits<double>::infinity()))
                {
                    if (learnRateReduced == false)
                    {
                        learnRateReduced = true;
                    }
                    else
                    {
                        // In case of parallel training only the main node should we saving the model to prevent
                        // the parallel training nodes from colliding to write the same file
                        if ((m_mpi == nullptr) || m_mpi->IsMainNode())
                            net->Save(GetModelNameForEpoch(i, true));

                        LOGPRINTF(stderr, "Finished training and saved final model\n\n");
                        break;
                    }
                }

                if (learnRateReduced)
                {
                    learnRatePerSample *= m_learnRateDecreaseFactor;
                    LOGPRINTF(stderr, "learnRatePerSample reduced to %.8g\n", learnRatePerSample);
                }
            }
            else
            {
                if (std::isnan(avgCriterion) ||
                    (prevCriterion - avgCriterion <= m_reduceLearnRateIfImproveLessThan * prevCriterion &&
                     prevCriterion != numeric_limits<double>::infinity()))
                {

                    learnRatePerSample *= m_learnRateDecreaseFactor;
                    LOGPRINTF(stderr, "learnRatePerSample reduced to %.8g\n", learnRatePerSample);
                }
                else if (prevCriterion - avgCriterion > m_increaseLearnRateIfImproveMoreThan * prevCriterion &&
                         prevCriterion != numeric_limits<double>::infinity())
                {
                    learnRatePerSample *= m_learnRateIncreaseFactor;
                    LOGPRINTF(stderr, "learnRatePerSample increased to %.8g\n", learnRatePerSample);
                }
            }
        }
        else
        {
            if (std::isnan(avgCriterion))
                RuntimeError("The training criterion is not a number (NAN).");
        }

        // not loading previous values then set them
        if (!loadedPrevModel && epochsSinceLastLearnRateAdjust == m_learnRateAdjustInterval)
        {
            prevCriterion = avgCriterion;
            epochsNotCountedInAvgCriterion = 0;
        }

        // Synchronize all ranks before proceeding to ensure that
        // nobody tries reading the checkpoint file at the same time
        // as rank 0 deleting it below
        // TODO[DataASGD]: worker in async-mode didn't wait for the rank 0
        if (m_mpi != nullptr && GetParallelizationMethod() != ParallelizationMethod::dataParallelASGD)
        {
            m_mpi->WaitAll();
        }

        // Persist model and check-point info
        if ((m_mpi == nullptr) || m_mpi->IsMainNode())
        {
            if (loadedPrevModel)
            {
                // If previous best model is loaded, we will first remove epochs that lead to worse results
                for (int j = 1; j < m_learnRateAdjustInterval; j++)
                {
                    int epochToDelete = i - j;
                    LOGPRINTF(stderr, "SGD: removing model and checkpoint files for epoch %d after rollback to epoch %lu\n", epochToDelete + 1, (size_t)(i - m_learnRateAdjustInterval) + 1);  // report 1 based epoch number
                    _wunlink(GetModelNameForEpoch(epochToDelete).c_str());
                    _wunlink(GetCheckPointFileNameForEpoch(epochToDelete).c_str());
                }

                // Set i back to the loaded model
                i -= m_learnRateAdjustInterval;
                LOGPRINTF(stderr, "SGD: revoke back to and update checkpoint file for epoch %d\n", i+1); // report 1 based epoch number
            SaveCheckPointInfo(i, totalTrainingSamplesSeen, learnRatePerSample, smoothedGradients, prevCriterion, chosenMinibatchSize);
            }
            else
            {
                SaveCheckPointInfo(i, totalTrainingSamplesSeen, learnRatePerSample, smoothedGradients, prevCriterion, chosenMinibatchSize);
            auto modelName = GetModelNameForEpoch(i);
            LOGPRINTF(stderr, "SGD: Saving checkpoint model '%ls'\n", modelName.c_str());
            net->Save(modelName);
            if (!m_keepCheckPointFiles)
            {
                // delete previous checkpoint file to save space
                if (m_autoLearnRateSearchType == LearningRateSearchAlgorithm::AdjustAfterEpoch && m_loadBestModel)
                {
                    if (epochsSinceLastLearnRateAdjust != 1)
                    {
                        _wunlink(GetCheckPointFileNameForEpoch(i - 1).c_str());
                    }
                    if (epochsSinceLastLearnRateAdjust == m_learnRateAdjustInterval)
                    {
                        _wunlink(GetCheckPointFileNameForEpoch(i - m_learnRateAdjustInterval).c_str());
                    }
                }
                else
                {
                    _wunlink(GetCheckPointFileNameForEpoch(i - 1).c_str());
                }
            }
        }
        }
        else
        {
            if (loadedPrevModel)
            {
                // Set i back to the loaded model
                i -= m_learnRateAdjustInterval;
            }
        }

        if (learnRatePerSample < 1e-12)
        {
            LOGPRINTF(stderr, "learnRate per sample is reduced to %.8g which is below 1e-12. stop training.\n",
                      learnRatePerSample);
        }
    }
    // --- END OF MAIN EPOCH LOOP

    // Synchronize all ranks before proceeding to ensure that
    // rank 0 has finished writing the model file
    // TODO[DataASGD]: should othet other rank waiting in async-mode
    if (m_mpi != nullptr &&  GetParallelizationMethod() != ParallelizationMethod::dataParallelASGD)
    {
        m_mpi->WaitAll();
    }

    // progress tracing for compute cluster management
    ProgressTracing::TraceProgressPercentage(m_maxEpochs, 0.0, true);
    ProgressTracing::TraceTrainLoss(m_lastFinishedEpochTrainLoss);

    // since we linked feature nodes. we need to remove it from the deletion
    if (m_needAdaptRegularization && m_adaptationRegType == AdaptationRegType::KL && refNode != nullptr)
    {
        for (size_t i = 0; i < refFeatureNodes.size(); i++)
        {
            // note we need to handle deletion carefully
            refNet->ReplaceNode(refFeatureNodes[i]->NodeName(), refFeatureNodes[i]);
        }
    }

    delete inputMatrices;
	if (m_parallelizationMethod == ParallelizationMethod::dataParallelASGD)
		delete m_pMultiversoHelper;
}

// -----------------------------------------------------------------------
// TrainOneEpoch() -- train one epoch
// -----------------------------------------------------------------------

template <class ElemType>
size_t SGD<ElemType>::TrainOneEpoch(ComputationNetworkPtr net,
                                    ComputationNetworkPtr refNet,
                                    const ComputationNodeBasePtr& refNode,
                                    const int epochNumber,
                                    const size_t epochSize,
                                    IDataReader* trainSetDataReader,
                                    const double learnRatePerSample,
                                    size_t tunedMBSize,
                                    const std::vector<ComputationNodeBasePtr>& featureNodes,
                                    const std::vector<ComputationNodeBasePtr>& labelNodes,
                                    const std::vector<ComputationNodeBasePtr>& criterionNodes,
                                    const std::vector<ComputationNodeBasePtr>& evaluationNodes,
                                    StreamMinibatchInputs* inputMatrices, // TODO: why is this a pointer?
                                    const std::list<ComputationNodeBasePtr>& learnableNodes,
                                    std::list<Matrix<ElemType>>& smoothedGradients,
                                    /*out*/ EpochCriterion& epochCriterion,
                                    /*out*/ std::vector<EpochCriterion>& epochEvalErrors,
                                    const std::string& prefixMsg)
{
    ScopedNetworkOperationMode modeGuard(net, NetworkOperationMode::training);

    // bring our 'out' values into consistent state
    epochCriterion = EpochCriterion(0);
    epochEvalErrors.assign(epochEvalErrors.size(), EpochCriterion(0));

    double totalTimeInMBs = 0; // use double since timer has sub-microsecond time resolution

    // initialize statistics
    size_t totalEpochSamples = 0;

    int numMBsRun = 0;

<<<<<<< HEAD
    bool useGradientAggregation = UseGradientAggregation(epochNumber);
    bool useModelAggregation = UseModelAggregation(epochNumber);
    bool userAsyncGradientAggregation = UseAsyncGradientAggregation(epochNumber);
    bool useParallelTrain = UseParallelTrain(epochNumber);
=======
    bool useGradientAggregation = UsingGradientAggregation(epochNumber);
    bool useModelAggregation = UsingModelAggregation(epochNumber);
    bool useParallelTrain = UsingParallelTrain(epochNumber);
>>>>>>> fee99ca1

    // MA-related variables
    size_t nSamplesSinceLastModelSync = 0;
    size_t blockSizePerWorker = 0;
    if (useParallelTrain && m_pMASGDHelper)
    {
        m_pMASGDHelper->OnEpochStart(learnableNodes);
        blockSizePerWorker = m_modelAggregationBlockSize / m_mpi->NumNodesInUse();
    }

    std::vector<Matrix<ElemType>*> learnParamsGradients;
    Profiler profiler(m_numMBsToCUDAProfile);

    // resetting this, so profiling is performed for one epoch only
    m_numMBsToCUDAProfile = 0;

    bool useDistributedMBReading = useParallelTrain &&
                                   m_enableDistributedMBReading &&
                                   trainSetDataReader->SupportsDistributedMBRead();
    if (useDistributedMBReading)
    {
        trainSetDataReader->StartDistributedMinibatchLoop(tunedMBSize, epochNumber, m_mpi->CurrentNodeRank(),
                                                          m_mpi->NumNodesInUse(), epochSize);
    }
    else
    {
        trainSetDataReader->StartMinibatchLoop(tunedMBSize, epochNumber, epochSize);
    }

    net->StartEvaluateMinibatchLoop(evaluationNodes);
    net->StartEvaluateMinibatchLoop(criterionNodes);
    if (m_needAdaptRegularization && m_adaptationRegType == AdaptationRegType::KL && refNode)
    {
        refNet->StartEvaluateMinibatchLoop(refNode);
    }

    // prepare for sub-minibatching
    // Sub-minibatching is used if a single minibatch is too large to fit into GPU RAM.
    DataReaderHelpers::SubminibatchDispatcher<ElemType> smbDispatcher;
    size_t numSubminibatchesNeeded = DataReaderHelpers::GetNumSubminibatchesNeeded<ElemType>(trainSetDataReader, m_maxSamplesInRAM, m_numSubminiBatches, tunedMBSize);

    // this is non-trivial, we need a manager object to handle this
    if (numSubminibatchesNeeded > 1)
        smbDispatcher.Init(net, learnableNodes, criterionNodes, evaluationNodes);

    // The following is a special feature only supported by the Kaldi2Reader for more efficient sequence training.
    // This attemps to compute the error signal for the whole utterance, which will
    // be fed to the neural network as features. Currently it is a workaround
    // for the two-forward-pass sequence and ctc training, which allows
    // processing more utterances at the same time.
    // TODO: move the two-forward-pass support out of the reader, make a first-class citizen.
    AttemptUtteranceDerivativeFeatures(net, trainSetDataReader, featureNodes, inputMatrices);

    fprintf(stderr, "\n");
    LOGPRINTF(stderr, "Starting minibatch loop");
    if (useGradientAggregation)
    {
        fprintf(stderr, ", DataParallelSGD training (MyRank = %d, NumNodes = %d, NumGradientBits = %d)",
                (int) m_mpi->CurrentNodeRank(), (int) m_mpi->NumNodesInUse(), (int) m_numGradientBits);

        if (m_bufferedAsyncGradientAggregation)
        {
            fprintf(stderr, ", BufferedAsyncGradientAggregation is ENABLED");
        }
    }

    if (useDistributedMBReading)
    {
        fprintf(stderr, ", distributed reading is ENABLED");
    }

    if (numSubminibatchesNeeded > 1)
    {
        if (m_maxSamplesInRAM < SIZE_MAX)
            fprintf(stderr, ", with maximum %d samples in RAM", (int)m_maxSamplesInRAM);
        else
            fprintf(stderr, ", with %d subminibatch", (int)numSubminibatchesNeeded);
    }
    fprintf(stderr, ".\n");

    double readTime = 0, computeTime = 0, commTime = 0;
    Timer timer, readTimer, computeTimer, commTimer;

    timer.Start();
    readTimer.Start();

    // NOTE: the following two local matrices are not used in distGradAgg path
    // assume only one training criterion node for each epoch.
    // The criterion values are accumulated here over the minibatches (without having to pull them off the GPU).
    CriterionAccumulator<ElemType> localEpochCriterion(1, net->GetDeviceId());
    CriterionAccumulator<ElemType> localEpochEvalErrors(epochEvalErrors.size(), net->GetDeviceId());

    // --- MAIN MINIBATCH LOOP

    // for differential logging, we keep the previous criterion values around
    EpochCriterion         epochCriterionLastLogged  = epochCriterion;
    vector<EpochCriterion> epochEvalErrorsLastLogged = epochEvalErrors;

    bool noMoreSamplesToProcess = false;
    for (;;)
    {
        // get minibatch
        // TODO: is it guaranteed that the GPU is already completed at this point, is it safe to overwrite the buffers?
        size_t actualMBSize = 0;
        bool wasDataRead = DataReaderHelpers::GetMinibatchIntoNetwork<ElemType>(*trainSetDataReader, net, criterionNodes[0],
                                                                                useDistributedMBReading, useParallelTrain, *inputMatrices, actualMBSize, m_mpi);
        if (!wasDataRead && (!useDistributedMBReading || noMoreSamplesToProcess)) // in case of distributed reading, we do a few more loops until all ranks have completed
            break;                                                                // end of epoch

        // Note: If !wasDataRead then the data that GetMinibatchIntoNetwork() was supposed to full in are undefined.
        // Must not touch them.

        if (!wasDataRead)
            actualMBSize = 0; // (undefined if !wasDataRead)

        readTimer.Stop();
        readTime += readTimer.ElapsedSeconds();
        computeTimer.Start();
        nSamplesSinceLastModelSync += actualMBSize;

        // Dropout nodes have an implicit input in the form of the random mask that is applied to its explicit input
        // This mask is regerated every minibatch and hence dropout nodes with a non-zero dropout rate must me marked outdated
        // w.r.t. inputs to force evaluation in each minibatch
        MarkDropoutNodesEvalTimeStampAsOutdated(net, criterionNodes[0]);

        // node data was changed
        // TODO: move this to that function as well--just tired to pass everything as arguments
        // TODO: We should do this right after the GetMinibatch() call, since that's where these changed.
        //       Need to check whether that would cause unintended side effects.
        // TODO: original code did not call this for actualMBSize == 0
        ComputationNetwork::BumpEvalTimeStamp(featureNodes);
        ComputationNetwork::BumpEvalTimeStamp(labelNodes);

        if (actualMBSize > 0)
        {
            assert(wasDataRead);
#ifndef EVALDLL
            if (m_doGradientCheck && GradientCheck(net, criterionNodes, learnableNodes, 0) == false)
                LogicError("cannot pass gradient checker");
#endif
            // TODO: currently we only support one node for regularization
            if (m_needAdaptRegularization && m_adaptationRegType == AdaptationRegType::KL && refNode)
            {
                size_t actualMBSize2 = refNet->DetermineActualMBSizeFromFeatures();
                refNet->GetMBLayoutPtrOfNetwork()->CopyFrom(net->GetMBLayoutPtrOfNetwork()); // TODO: This is UNTESTED (before this was missing, seemingly inconsistently)

                if (actualMBSize2 != actualMBSize)
                    LogicError("TrainOneEpoch: refNet has different MB size than main net??");

                refNet->ForwardProp(refNode);
                Matrix<ElemType>::ScaleAndAdd((ElemType) m_adaptationRegWeight,
                                              dynamic_pointer_cast<ComputationNode<ElemType>>(refNode)->Value(),
                                              (ElemType)(1.0 - m_adaptationRegWeight),
                                              dynamic_pointer_cast<ComputationNode<ElemType>>(labelNodes[0])->Value());
            }

            // do forward and back propagation

            // We optionally break the minibatch into sub-minibatches.
            // This, when enabled, is used when a full minibatch does not fit into GPU RAM.
            size_t actualNumSubminibatches = numSubminibatchesNeeded <= 1 ? 1 : smbDispatcher.GetMinibatchIntoCache(*trainSetDataReader, *net, *inputMatrices, numSubminibatchesNeeded);
            for (size_t ismb = 0; ismb < actualNumSubminibatches; ismb++)
            {
                if (actualNumSubminibatches > 1)
                {
                    smbDispatcher.GetSubMinibatchToNet(ismb); // get sub-minibatch from full-size one
                    ComputationNetwork::BumpEvalTimeStamp(featureNodes);
                    ComputationNetwork::BumpEvalTimeStamp(labelNodes);
                }

                // ===========================================================
                // forward prop for evaluate eval nodes
                // ===========================================================

                // compute eval node first since when gradient is computed the forward function values
                // may be changed and need to be recomputed when gradient and function value share the same matrix
                net->ForwardProp(evaluationNodes); // the bulk of this evaluation is reused in ComputeGradient() below

                // ===========================================================
                // forward prop for training criterion
                // ===========================================================

                net->ForwardProp(criterionNodes[0]);

                // ===========================================================
                // backprop
                // ===========================================================

                if (learnRatePerSample > 0.01 * m_minLearnRate) // only compute gradient when learning rate is large enough
                    net->Backprop(criterionNodes[0]);

                // house-keeping for sub-minibatching
                if (actualNumSubminibatches > 1)
                    smbDispatcher.DoneWithCurrentSubMinibatch(ismb); // page state out
            }                                                        // end sub-minibatch loop
            if (actualNumSubminibatches > 1)
                smbDispatcher.DoneWithCurrentMinibatch();
        } // if (actualMBSize > 0)

        // for momentum/clipping/regularization/etc., as well as for progress and statistics, we should only count frames that are not gaps
        // #samples according to the default dynamic axis, for use with criterion nodes that do not have an MBLayout
        size_t numSamplesWithLabelOfNetwork = wasDataRead ? net->GetNumSamplesWithLabelOfNetwork(actualMBSize) : 0;

        // Sum of actualMBSize across all nodes when using parallel training
        // 'aggregate' here means accross-worker aggregate for this one minibatch.
        size_t aggregateNumSamples = actualMBSize;
        size_t aggregateNumSamplesWithLabel = CriterionAccumulator<ElemType>::GetNumSamples(criterionNodes[0], numSamplesWithLabelOfNetwork);

        if (!useGradientAggregation)
        {
            // accumulate criterion values (objective, eval)
            if (actualMBSize != 0)
            {
                assert(wasDataRead);
                // criteria are in Value()(0,0), we accumulate into another 1x1 Matrix (to avoid having to pull the values off the GPU)
                localEpochCriterion.Add(criterionNodes, 0, numSamplesWithLabelOfNetwork);
                for (size_t i = 0; i < evaluationNodes.size(); i++)
                    localEpochEvalErrors.Add(evaluationNodes, i, numSamplesWithLabelOfNetwork);
            }
        }
        else
        {
            // distributed gradient aggregation
            if (learnParamsGradients.size() == 0)
            {
                learnParamsGradients.reserve(learnableNodes.size());
                for (auto nodeIter = learnableNodes.begin(); nodeIter != learnableNodes.end(); nodeIter++)
                {
                    ComputationNodePtr node = dynamic_pointer_cast<ComputationNode<ElemType>>(*nodeIter);
                    if (node->IsParameterUpdateRequired())
                    {
                        Matrix<ElemType>* currParamsGradient = &(node->Gradient()); // TODO: we can use shared_ptrs now

                        // Sometimes, in parallel training, the current node may not get any samples to process
                        // In this case, the gradient matrix may not have been sized yet. If so, lets size it.
                        if (currParamsGradient->GetNumCols() == 0)
                        {
                            Matrix<ElemType>* currParamsValues = &(node->Value());
                            currParamsGradient->Resize(currParamsValues->GetNumRows(), currParamsValues->GetNumCols());
                        }

                        learnParamsGradients.push_back(currParamsGradient);
                    }
                }
            }

            // prepare the header
            m_gradHeader->numEvalNode = evaluationNodes.size();
            m_gradHeader->numSamples = actualMBSize;
            // hoist the criterion into CPU space for all-reduce
            localEpochCriterion.Assign(criterionNodes, 0, numSamplesWithLabelOfNetwork);
            for (size_t i = 0; i < evaluationNodes.size(); i++)
                localEpochEvalErrors.Assign(evaluationNodes, i, numSamplesWithLabelOfNetwork);
            m_gradHeader->numSamplesWithLabel = localEpochCriterion.GetCriterion(0).second;
            m_gradHeader->criterion           = localEpochCriterion.GetCriterion(0).first;
            for (size_t i = 0; i < evaluationNodes.size(); i++)
                m_gradHeader->evalErrors[i] = localEpochEvalErrors.GetCriterion(i);

            bool samplesProcessed = m_distGradAgg->AggregateGradients(learnParamsGradients, m_gradHeader.get(), epochNumber);
            noMoreSamplesToProcess = !samplesProcessed;

            aggregateNumSamples          = m_gradHeader->numSamples;
            aggregateNumSamplesWithLabel = m_gradHeader->numSamplesWithLabel;
            epochCriterion += EpochCriterion(m_gradHeader->criterion, m_gradHeader->numSamplesWithLabel);
            for (size_t i = 0; i < epochEvalErrors.size(); i++)
                epochEvalErrors[i] += m_gradHeader->evalErrors[i];
        }
        computeTimer.Stop();
        computeTime += computeTimer.ElapsedSeconds();
        // update model parameters
        if ((aggregateNumSamples > 0) && (learnRatePerSample > m_minLearnRate * 0.01))
        {
#if 1       // BUGBUG: We must skip gaps in our momentum, clipping, regularization etc. criteria.
            // This will break test cases. So for now, we will only enable this for per-sample criteria.
            size_t numSamplesInMinibatch = aggregateNumSamples;
            if (criterionNodes[0]->HasMBLayout())
#endif
            numSamplesInMinibatch = aggregateNumSamplesWithLabel;
#if 0
            if (numSamplesInMinibatch != aggregateNumSamples)
                fprintf(stderr, "SGD: using true #samples %d instead of MB size %d\n", (int)numSamplesInMinibatch, (int)aggregateNumSamples);
#endif
            auto smoothedGradientIter = smoothedGradients.begin();
            for (auto nodeIter = learnableNodes.begin(); nodeIter != learnableNodes.end(); nodeIter++, smoothedGradientIter++)
            {
                ComputationNodeBasePtr node = *nodeIter;
                if (node->IsParameterUpdateRequired())
                {
                    Matrix<ElemType>& smoothedGradient = *smoothedGradientIter;
#ifdef _DEBUG
                    if (smoothedGradient.HasNan("TrainOneEpoch/UpdateWeights(): "))
                        LogicError("%ls %ls operation has NaNs in smoothedGradient.", node->NodeName().c_str(), node->OperationName().c_str());
#endif
                    // BUGBUG (Issue #95): Access to net MBLayout can no longer be done if we have multiple input layouts
                    UpdateWeights(node, smoothedGradient, learnRatePerSample,
                                  GetMomentumPerSample(epochNumber /*BUGBUG workaround:*/, net->GetMBLayoutPtrOfNetwork()->GetNumParallelSequences()), numSamplesInMinibatch,
                                  m_L2RegWeight, m_L1RegWeight,
                                  m_needAveMultiplier, m_useNesterovMomentum);
#ifdef _DEBUG
                    if (dynamic_pointer_cast<ComputationNode<ElemType>>(node)->Value().HasNan("TrainOneEpoch/UpdateWeights(): "))
                        LogicError("%ls %ls operation has NaNs in functionValues after parameter update.", node->NodeName().c_str(), node->OperationName().c_str());
#endif
                }
            }
        }

        commTimer.Start();
        // aggregation by model averaging or block momentum 
        if (useModelAggregation)
        {
            if (nSamplesSinceLastModelSync >= blockSizePerWorker)
            {
                bool synced = m_pMASGDHelper->OnArrivingAtSyncPoint(learnableNodes, smoothedGradients, nSamplesSinceLastModelSync);
                if (synced)
                {
                    nSamplesSinceLastModelSync = 0;
                }
            }
            // prepare break condition
            if (useDistributedMBReading)
            {
                noMoreSamplesToProcess = !wasDataRead;
            }
        }

        // using parameter server for parameter update
        if (userAsyncGradientAggregation && m_mpi->NumNodesInUse() > 1)
        {
            // Determine if any samples were processed across any of the ranks
            if (useDistributedMBReading)
            {
                noMoreSamplesToProcess = !wasDataRead;
            }

            if (nSamplesSinceLastModelSync >= m_nFramesBetweenASGDSync[epochNumber])
            {
                m_pMultiversoHelper->PushAndPullModel(learnableNodes, nSamplesSinceLastModelSync);
                nSamplesSinceLastModelSync = 0;
            }
        }

        commTimer.Stop();
        commTime += commTimer.ElapsedSeconds();

        timer.Stop();
        numMBsRun++;

        totalTimeInMBs += timer.ElapsedSeconds();
        //trainSamplesSinceLastLogged += (int)aggregateNumSamplesWithLabel; // now inside epochCriterionLastLogged

        // log
        // This shows the criterion since last logged.
        if (numMBsRun <= m_firstMBsToShowResult || (m_numMBsToShowResult && (numMBsRun % m_numMBsToShowResult == 0)))
        {
            // get the epoch Values updated
            if (!useGradientAggregation)
            {
                // if no aggregation, we directly get the values from the minibatch accumulators
                timer.Restart();
                epochCriterion = localEpochCriterion.GetCriterion(0);
                for (size_t i = 0; i < epochEvalErrors.size(); i++)
                    epochEvalErrors[i] = localEpochEvalErrors.GetCriterion(i);
                timer.Stop();

                // Add the last trailing compute
                totalTimeInMBs += timer.ElapsedSeconds();
            }

            // epochCriterion aggregates over entire epoch, but we only show difference to last time we logged
            EpochCriterion epochCriterionSinceLastLogged = epochCriterion - epochCriterionLastLogged;
            let trainLossSinceLastLogged    =      epochCriterionSinceLastLogged.Average(); // TODO: Check whether old trainSamplesSinceLastLogged matches this ^^ difference
            let trainSamplesSinceLastLogged = (int)epochCriterionSinceLastLogged.second;

            // determine progress in percent
            int mbProgNumPrecision = 2;
            double mbProg = 0.0;
            if (epochNumber > 0 || (int)epochSize > 0) // TODO: explain this condition in a comment
            {
                if (m_maxComputedEpochSize != 0)
                {
                    double numMBPerEpoch = (double)m_maxComputedEpochSize / (double)tunedMBSize;
                    mbProg = (double)numMBsRun / numMBPerEpoch;
                    mbProgNumPrecision = (int)ceil(log10(numMBPerEpoch / (double)m_numMBsToShowResult));
                    mbProgNumPrecision = max(mbProgNumPrecision - 2, 2);
                }
            }
            else // estimate epoch size
                m_maxComputedEpochSize = numMBsRun * trainSamplesSinceLastLogged / m_numMBsToShowResult;

            // progress tracing for compute cluster management
            let wasProgressPrinted = ProgressTracing::TraceProgressPercentage(epochNumber, mbProg, false);

                // progress tracing for regular log
            if (m_traceLevel > 0)
            {
                PREPENDTS(stderr);
                fprintf(stderr, "%s Epoch[%2d of %d]-Minibatch[%4d-%4d",
                        prefixMsg.c_str(), epochNumber + 1, (int)m_maxEpochs,
                        (int)(numMBsRun - m_numMBsToShowResult + 1), numMBsRun);
                if (epochNumber > 0 || (int)epochSize > 0) // got anything?  --TODO: why cast epochSize to (int) for this comparison?
                    fprintf(stderr, (", %2." + to_string(mbProgNumPrecision) + "f%%").c_str(), mbProg * 100); // --TODO: use a * format?
                fprintf(stderr, "]: ");
                epochCriterionSinceLastLogged.LogCriterion(criterionNodes[0]->NodeName());
                for (size_t i = 0; i < epochEvalErrors.size(); i++)
                    (epochEvalErrors[i] - epochEvalErrorsLastLogged[i]).LogCriterion(evaluationNodes[i]->NodeName());

                fprintf(stderr, ("time = " + GeneratePaddedFloatOrExpFormat(0, 4, totalTimeInMBs) + "s; samplesPerSecond = %.1f\n").c_str(),
                        totalTimeInMBs, trainSamplesSinceLastLogged / totalTimeInMBs);
            }
            if (m_traceLevel > 2)
            {
                fprintf(stderr, ("\t\t ----ReadTime = " + GeneratePaddedFloatOrExpFormat(0, 5, readTime) + "s; ComputeTime = " +
                    GeneratePaddedFloatOrExpFormat(0, 5, computeTime) + "s; CommunicationTime = " +
                    GeneratePaddedFloatOrExpFormat(0, 5, commTime) + "s;\n").c_str(), readTime, computeTime, commTime);
            }

            // progress tracing for compute cluster management
            if (wasProgressPrinted)
                ProgressTracing::TraceTrainLoss(trainLossSinceLastLogged);

            if (m_traceLevel > 0)
                fflush(stderr);

            if (epochCriterion.IsNan())
                RuntimeError("The training criterion is not a number (NAN).");

            // reset statistics for differential logging
            epochCriterionLastLogged  = epochCriterion;
            epochEvalErrorsLastLogged = epochEvalErrors;

            // reset timer statistics
            readTime = 0; computeTime = 0; commTime = 0;

            totalTimeInMBs = 0;
        }

        timer.Restart();
        totalEpochSamples += aggregateNumSamplesWithLabel;

        readTimer.Restart();
        // call DataEnd function
        // This signals something from SGD to the reader.
        // DataEnd does reader specific process if sentence ending is reached
        trainSetDataReader->DataEnd();

        // Attempts to compute the error signal for the whole utterance, which will
        // be fed to the neural network as features. Currently it is a workaround
        // for the two-forward-pass sequence and ctc training, which allows
        // processing more utterances at the same time. Only used in Kaldi2Reader.
        // TODO: move the two-forward-pass support out of the reader.
        AttemptUtteranceDerivativeFeatures(net, trainSetDataReader, featureNodes, inputMatrices);

        profiler.NextSample();
    }

    // --- END MAIN MINIBATCH LOOP

    if (useModelAggregation )
    {
        m_pMASGDHelper->OnEpochEnd(learnableNodes, smoothedGradients, nSamplesSinceLastModelSync);
        nSamplesSinceLastModelSync = 0;
    }

    if (userAsyncGradientAggregation && (m_mpi->NumNodesInUse() > 1))
    {
        m_pMultiversoHelper->PushAndPullModel(learnableNodes, nSamplesSinceLastModelSync);
        nSamplesSinceLastModelSync = 0;
    }

    // hoist the accumulated criterion value from GPU side to our 'out'  variables
    // (unless we useGradientAggregation, in which case they are accumulated in the 'out' variables directly)
    if (!useGradientAggregation)
    {
        epochCriterion = localEpochCriterion.GetCriterion(0);
        for (size_t i = 0; i < epochEvalErrors.size(); i++)
            epochEvalErrors[i] = localEpochEvalErrors.GetCriterion(i);
    }

    // in case of model averaging, do one more final aggregation of criteria
    if (useModelAggregation && (m_mpi->NumNodesInUse() > 1))
    {
        // 1. total epoch samples processed by all workers
        size_t totalEpochSamplesOfAllWorkers = totalEpochSamples;
        m_mpi->AllReduce(&totalEpochSamplesOfAllWorkers, 1);

        // get criteria for this worker
        assert(!useGradientAggregation); // (otherwise the data would not be in localEpochCriterion)
        epochCriterion = localEpochCriterion.GetCriterion(0);
        for (size_t i = 0; i < epochEvalErrors.size(); i++)
            epochEvalErrors[i] = localEpochEvalErrors.GetCriterion(i);

        // all-reduce epochCriterion and epochEvalErrors over nodes
        m_mpi->AllReduce(&epochCriterion.first,  1);
        m_mpi->AllReduce(&epochCriterion.second, 1);
        // to transfer the eval vectors, we must pull them apart into STL objects and exchange them separately
        // TODO: merge with training criteria
        vector<double> numer(epochEvalErrors.size());
        vector<size_t> denom(epochEvalErrors.size());
        for (size_t i = 0; i < epochEvalErrors.size(); i++)
        {
            numer[i] = epochEvalErrors[i].first;
            denom[i] = epochEvalErrors[i].second;
        }
        m_mpi->AllReduce(numer);
        m_mpi->AllReduce(denom);
        for (size_t i = 0; i < epochEvalErrors.size(); i++)
            epochEvalErrors[i] = EpochCriterion(numer[i], denom[i]);

        // 3. modify return value 
        totalEpochSamples = totalEpochSamplesOfAllWorkers;
    }
    return totalEpochSamples;
}

// -----------------------------------------------------------------------
// subroutines and helpers follow below
// -----------------------------------------------------------------------

static double MomentumPerMB(double momentumPerSample, size_t minibatchSize)
{
    return pow(momentumPerSample, minibatchSize);
}

// Get{Train,Eval}CriterionNodes() return a reference that is, unfortunately, dependent on the network.
// So we hold those inside here. Not very nice. Also not thread-safe. This may go away once we fix sequence-to-sequence models properly.
// TODO: merge them into one.
static map<ComputationNetworkPtr, vector<ComputationNodeBasePtr>> tmpCriterionNodeSets;
// TODO: test this, then remove this comment

template <class ElemType>
const std::vector<ComputationNodeBasePtr>& SGD<ElemType>::GetTrainCriterionNodes(ComputationNetworkPtr net)
{
    if (!m_trainCriterionNodeName.empty())
    {
        tmpCriterionNodeSets[net] = net->CriterionNodesFrom(m_trainCriterionNodeName);
        return tmpCriterionNodeSets[net];
    }
    else
        return net->FinalCriterionNodes();
}

template <class ElemType>
const std::vector<ComputationNodeBasePtr>& SGD<ElemType>::GetEvalCriterionNodes(ComputationNetworkPtr net)
{
    if (!m_evalCriterionNodeName.empty())
    {
        tmpCriterionNodeSets[net] = net->CriterionNodesFrom(m_evalCriterionNodeName);
        return tmpCriterionNodeSets[net];
    }
    else
        return net->EvaluationNodes();
}

// execute PreComputeNodes
// Returns true if precomputation was executed.
template <class ElemType>
bool SGD<ElemType>::PreCompute(ComputationNetworkPtr net,
                               IDataReader* trainSetDataReader,
                               const std::vector<ComputationNodeBasePtr>& featureNodes,
                               const std::vector<ComputationNodeBasePtr>& labelNodes,
                               StreamMinibatchInputs* inputMatrices)
{
    std::list<ComputationNodeBasePtr> nodes = net->GetNodesRequiringPreComputation(); // this tests all HasComputed() flags

    if (nodes.size() == 0)
    {
        LOGPRINTF(stderr, "No PreCompute nodes found, skipping PreCompute step.\n");
        return false;
    }

    fprintf(stderr, "\n");
    LOGPRINTF(stderr, "Precomputing --> %lu PreCompute nodes found.\n\n", nodes.size());
    for (const auto & node : nodes)
    {
        LOGPRINTF(stderr, "\t%ls = %ls()\n", node->NodeName().c_str(), node->OperationName().c_str());
    }

    // compute
    ScopedNetworkOperationMode modeGuard(net, NetworkOperationMode::preComputing);

    // trainSetDataReader->StartMinibatchLoop(m_mbSize[0],  0 , requestDataSize);
    // trainSetDataReader->StartMinibatchLoop(m_mbSize[0],  0 , m_epochSize); // only based on one epoch
    // To support large dataset, we usually partition whole dataset into several epoch's,
    // so we need to use all the data to do precomputing
    if (m_useAllDataForPreComputedNode) // using all the data
        trainSetDataReader->StartMinibatchLoop(m_mbSize[0], 0);
    else // using only one epoch. Note: One epoch is often enough for feature mean/stddev, but not for estimating priors.
        trainSetDataReader->StartMinibatchLoop(m_mbSize[0], 0, m_epochSize);
    net->StartEvaluateMinibatchLoop(nodes);

    // initialize
    for (auto & node : nodes)
        dynamic_pointer_cast<IPreComputeNode>(node)->MarkComputed(false /*begin accumulating*/);

    const size_t numIterationsBeforePrintingProgress = 100;
    size_t numItersSinceLastPrintOfProgress = 0;
    size_t actualMBSizeDummy;
    while (DataReaderHelpers::GetMinibatchIntoNetwork<ElemType>(*trainSetDataReader, net, nullptr, false, false, *inputMatrices, actualMBSizeDummy, m_mpi))
    {
        // TODO: move these into GetMinibatchIntoNetwork()  --but those are passed around; necessary? Can't we get them from 'net'?
        ComputationNetwork::BumpEvalTimeStamp(featureNodes);
        ComputationNetwork::BumpEvalTimeStamp(labelNodes);

        net->ForwardProp(nodes);

        numItersSinceLastPrintOfProgress = ProgressTracing::TraceFakeProgress(numIterationsBeforePrintingProgress, numItersSinceLastPrintOfProgress);
    }

    // finalize
    for (auto & node : nodes)
        dynamic_pointer_cast<IPreComputeNode>(node)->MarkComputed(true /*done accumulating*/);

    fprintf(stderr, "\n");
    LOGPRINTF(stderr, "Precomputing --> Completed.\n\n");

    return true;
}

// return a reasonable initial learning rate based on the initial mbsize
template <class ElemType>
double SGD<ElemType>::SearchForBestLearnRate(ComputationNetworkPtr net,
                                             ComputationNetworkPtr refNet,
                                             const ComputationNodeBasePtr& refNode, const int epochNumber,
                                             const double curLearnRate,
                                             IDataReader* trainSetDataReader,
                                             const std::vector<ComputationNodeBasePtr>& featureNodes,
                                             const std::vector<ComputationNodeBasePtr>& labelNodes,
                                             const std::vector<ComputationNodeBasePtr>& criterionNodes,
                                             const std::vector<ComputationNodeBasePtr>& evaluationNodes,
                                             StreamMinibatchInputs* inputMatrices,
                                             const std::list<ComputationNodeBasePtr>& learnableNodes,
                                             std::list<Matrix<ElemType>>& smoothedGradients,
                                             const bool learnRateInitialized,
                                             const double largestPrevLearnRatePerSample)
{
    double bestLearnRatePerSample = curLearnRate;

    size_t numFramesToUseInSearch = m_numMiniBatch4LRSearch[epochNumber] * m_mbSize[epochNumber];
    if (m_epochSize != requestDataSize)
    {
        // ensure the numFramesToUseInSearch does not exceed the total number of frames in the epoch
        numFramesToUseInSearch = min(numFramesToUseInSearch, m_epochSize);
    }

    double minLearnRate = m_minLearnRate * 0.3f;
    double learnRatePerSample = 1.0f / 8.0f / 0.618f / sqrt((double) m_mbSize[epochNumber]); // TODO: comment on these magic constants

    if (learnRateInitialized && largestPrevLearnRatePerSample > 0)
    {
        // largestPrevLearnRatePerSample is per sample, first 0.618f is for compensation, second one is for safety
        learnRatePerSample = largestPrevLearnRatePerSample / 0.618f / 0.618f;
    }

    int baseModelEpoch = epochNumber - 1;
    net->RereadPersistableParameters<ElemType>(GetModelNameForEpoch(baseModelEpoch));

    double learnRate = learnRatePerSample;
    size_t dummyMinibatchSize;            // (not used)
    size_t dummyTotalTrainingSamplesSeen; // (not used)
    double prevCriterion = numeric_limits<double>::infinity();
    LoadCheckPointInfo(baseModelEpoch,
                       /*out*/ dummyTotalTrainingSamplesSeen,
                       /*out*/ learnRate,
                       smoothedGradients,
                       /*out*/ prevCriterion,
                       /*out*/ dummyMinibatchSize);

    // if model is not changed this is what we will get
    EpochCriterion baseCriterion;
    vector<EpochCriterion> epochEvalErrors(evaluationNodes.size(), EpochCriterion::Infinity()); // these are ignored in this entire method
    TrainOneMiniEpochAndReloadModel(net, refNet, refNode, epochNumber,
                                    numFramesToUseInSearch, trainSetDataReader, 0, m_mbSize[epochNumber],
                                    featureNodes, labelNodes,
                                    criterionNodes, evaluationNodes,
                                    inputMatrices, learnableNodes,
                                    smoothedGradients,
                                    /*out*/ baseCriterion, /*out*/ epochEvalErrors,
                                    "BaseAdaptiveLearnRateSearch:");

    if (m_autoLearnRateSearchType == LearningRateSearchAlgorithm::SearchBeforeEpoch)
    {
        if (prevCriterion == numeric_limits<double>::infinity())
            prevCriterion = baseCriterion.Average();

        double ratio = 0.3;

        if (m_epochSize != requestDataSize)
            ratio = pow(((double) numFramesToUseInSearch) / m_epochSize, 1.0f / 2);

        // interpolate prevCriterion into 'baseCriterion'
        baseCriterion.first = baseCriterion.second * max(ratio * prevCriterion + (1 - ratio) * baseCriterion.Average(), baseCriterion.Average());
    }

    EpochCriterion epochCriterion(EpochCriterion::Infinity());
    do
    {
        learnRatePerSample *= 0.618;
        TrainOneMiniEpochAndReloadModel(net, refNet, refNode, epochNumber,
                                        numFramesToUseInSearch, trainSetDataReader,
                                        learnRatePerSample, m_mbSize[epochNumber], featureNodes,
                                        labelNodes, criterionNodes,
                                        evaluationNodes, inputMatrices,
                                        learnableNodes, smoothedGradients,
                                        /*out*/ epochCriterion, /*out*/ epochEvalErrors,
                                        "AdaptiveLearnRateSearch:");
    } while (epochCriterion.IsNan() || (epochCriterion.Average() > baseCriterion.Average() && learnRatePerSample > minLearnRate));

    bestLearnRatePerSample = learnRatePerSample;

    // grid search for the first m_numBestSearchEpoch  epochs
    if (epochNumber < m_numBestSearchEpoch)
    {
        double leftLearnRatePerSample = 0.01 / m_mbSize[epochNumber];
        double rightLearnRatePerSample = learnRatePerSample;
        EpochCriterion rightCriterion = epochCriterion;
        EpochCriterion leftCriterion; // we compute this from the mini epoch

        TrainOneMiniEpochAndReloadModel(net, refNet, refNode, epochNumber,
                                        numFramesToUseInSearch, trainSetDataReader,
                                        leftLearnRatePerSample, m_mbSize[epochNumber],
                                        featureNodes, labelNodes,
                                        criterionNodes, evaluationNodes,
                                        inputMatrices, learnableNodes,
                                        smoothedGradients,
                                        /*out*/ leftCriterion, /*out*/ epochEvalErrors,
                                        "DetailBaseAdaptiveLearnRateSearch:");

        while (rightLearnRatePerSample > leftLearnRatePerSample * 1.2)
        {
            if (rightCriterion.Average() > leftCriterion.Average())
            {
                rightLearnRatePerSample *= 0.618;

                TrainOneMiniEpochAndReloadModel(net, refNet, refNode,
                                                epochNumber, numFramesToUseInSearch,
                                                trainSetDataReader,
                                                rightLearnRatePerSample, m_mbSize[epochNumber],
                                                featureNodes, labelNodes,
                                                criterionNodes,
                                                evaluationNodes,
                                                inputMatrices,
                                                learnableNodes,
                                                smoothedGradients,
                                                /*out*/ rightCriterion,
                                                /*out*/ epochEvalErrors,
                                                "DetailRightAdaptiveLearnRateSearch:");
            }
            else
            {
                leftLearnRatePerSample /= 0.618;

                TrainOneMiniEpochAndReloadModel(net, refNet, refNode,
                                                epochNumber, numFramesToUseInSearch,
                                                trainSetDataReader,
                                                leftLearnRatePerSample, m_mbSize[epochNumber],
                                                featureNodes, labelNodes,
                                                criterionNodes,
                                                evaluationNodes,
                                                inputMatrices,
                                                learnableNodes,
                                                smoothedGradients,
                                                /*out*/ leftCriterion,
                                                /*out*/ epochEvalErrors,
                                                "DetailLeftAdaptiveLearnRateSearch:");
            }
        }

        bestLearnRatePerSample = (leftCriterion.Average() < rightCriterion.Average()) ? leftLearnRatePerSample : rightLearnRatePerSample;
    }

    LOGPRINTF(stderr, "Best Learn Rate Per Sample for Epoch[%d] = %.10g  baseCriterion=%.10g\n",
              epochNumber + 1, bestLearnRatePerSample, baseCriterion.Average());

    return bestLearnRatePerSample;
}

// AdaptiveMinibatchSizing() -- choose the largest feasible minibatch size
// This is necessary for data-parallel operation. The aim is to minimize model updates, and hence bandwidth
// This implements
//    F. Seide, H. Fu, J. Droppo, G. Li, and D. Yu:
//    "On Parallelizability of Stochastic Gradient Descent for Speech DNNs"
//    In Proc. ICASSP 2014.
template <class ElemType>
size_t SGD<ElemType>::AdaptiveMinibatchSizing(ComputationNetworkPtr net,
                                              ComputationNetworkPtr refNet,
                                              const ComputationNodeBasePtr& refNode,
                                              const int epochNumber,
                                              const size_t numFramesToUseInSearch,
                                              IDataReader* trainSetDataReader,
                                              const double learnRatePerSample,
                                              const size_t initialMinibatchSize,
                                              const std::vector<ComputationNodeBasePtr>& featureNodes,
                                              const std::vector<ComputationNodeBasePtr>& labelNodes,
                                              const std::vector<ComputationNodeBasePtr>& criterionNodes,
                                              const std::vector<ComputationNodeBasePtr>& evaluationNodes,
                                              StreamMinibatchInputs* inputMatrices,
                                              const std::list<ComputationNodeBasePtr>& learnableNodes,
                                              std::list<Matrix<ElemType>>& smoothedGradients,
                                              const double learningRateAdjustmentFactor)
{
    size_t minMinibatchSize = initialMinibatchSize;
    size_t chosenMinibatchSize = initialMinibatchSize;

    // do some pre-adjustment based on LR
    // Basically we assume that the LR for epoch 1 is safe for mbsize.
    // If LR control led to a smaller LR, then we can safely increase the lower bound of the MB size.
    double learningRateChangeSoFar = GetLearningRatePerSample(epochNumber /*BUGBUG workaround:*/, trainSetDataReader->GetNumParallelSequencesForFixingBPTTMode()) / GetLearningRatePerSample(0 /*BUGBUG workaround:*/, trainSetDataReader->GetNumParallelSequencesForFixingBPTTMode());
    learningRateChangeSoFar *= learningRateAdjustmentFactor;

    // increasing by the full factor is found to be too aggressive; sqrt() seems more robust
    learningRateChangeSoFar = sqrt(learningRateChangeSoFar);

    // LR was indeed reduced
    if (learningRateChangeSoFar < 1.0f)
    {
        // we can safely increase MB size (note: this may be bigger than our max)
        minMinibatchSize = (size_t)(minMinibatchSize / learningRateChangeSoFar);
    }

    if (epochNumber < 2 && m_prevChosenMinibatchSize != 0)
    {
        // newly started training: any previous MB size stored in the model is to be ignored
        // BUGBUG: %z is not supported in VS 2013, is it?
        LOGPRINTF(stderr, "before epoch .2, previous minibatchSize %zd is considered invalid -> resetting\n",
                  m_prevChosenMinibatchSize);
        m_prevChosenMinibatchSize = 0;
    }

    // check if we need to skip
    if (m_prevChosenMinibatchSize != 0 &&
        (epochNumber + 1) > m_minibatchSizeTuningFrequency &&
        (epochNumber + 1) % m_minibatchSizeTuningFrequency != 0)
    {
        LOGPRINTF(stderr, "AdaptiveMinibatchSearch: Search for a better minibatchSize in epoch %d skipped, keeping minibatchSize of %zd\n",
                  epochNumber + 1, m_prevChosenMinibatchSize);
        chosenMinibatchSize = m_prevChosenMinibatchSize;
    }
    else
    {
        if (m_prevChosenMinibatchSize != 0)
        {
            // if m_prevChosenMinibatchSize (the chosen minibatch size for the previous epoch) div 2
            // is higher than initialMinibatchSize (the minibatch size we start with for this epoch),
            // then start the search with m_prevChosenMinibatchSize/2 instead of initialMinibatchSize.
            LOGPRINTF(stderr, "AdaptiveMinibatchSearch: Limiting minMinibatchSize to largest of previous minibatchSize = (%d / 2) or %d\n",
                      (int) m_prevChosenMinibatchSize, (int) minMinibatchSize);
            minMinibatchSize = max(minMinibatchSize, m_prevChosenMinibatchSize / 2);
        }

        size_t maxMinibatchSize = m_minibatchSizeTuningMax;

        // only grow at most 2 x compared to previous step
        if (m_prevChosenMinibatchSize != 0.0f)
        {
            assert(m_prevChosenMinibatchSize >= chosenMinibatchSize);

            LOGPRINTF(stderr, "AdaptiveMinibatchSearch: Limiting maxMinibatchSize to previous minibatchSize %zd*2\n",
                      m_prevChosenMinibatchSize);
            maxMinibatchSize = min(maxMinibatchSize, m_prevChosenMinibatchSize * 2);
        }

        chosenMinibatchSize = SearchForBestMinibatchSize(net, refNet, refNode, epochNumber,
                                                         numFramesToUseInSearch, trainSetDataReader,
                                                         learnRatePerSample, featureNodes,
                                                         labelNodes, criterionNodes,
                                                         evaluationNodes, inputMatrices,
                                                         learnableNodes, smoothedGradients,
                                                         minMinibatchSize, maxMinibatchSize);
    }

    return chosenMinibatchSize;
}

static size_t RoundToMultipleOf64(float val)
{
    return 64 * (size_t)((val + 32) / 64);
}

static size_t RoundToMultipleOf64(size_t val)
{
    return 64 * ((val + 32) / 64);
}

// uses a small percentage of training data of minibatch to
// speculatively train with various MB sizes; then picks the best
template <class ElemType>
size_t SGD<ElemType>::SearchForBestMinibatchSize(ComputationNetworkPtr net,
                                                 ComputationNetworkPtr refNet,
                                                 const ComputationNodeBasePtr& refNode,
                                                 const int epochNumber,
                                                 const size_t numFramesToUseInSearch,
                                                 IDataReader* trainSetDataReader,
                                                 const double learnRatePerSample,
                                                 const std::vector<ComputationNodeBasePtr>& featureNodes,
                                                 const std::vector<ComputationNodeBasePtr>& labelNodes,
                                                 const std::vector<ComputationNodeBasePtr>& criterionNodes,
                                                 const std::vector<ComputationNodeBasePtr>& evaluationNodes,
                                                 StreamMinibatchInputs* inputMatrices,
                                                 const std::list<ComputationNodeBasePtr>& learnableNodes,
                                                 std::list<Matrix<ElemType>>& smoothedGradients,
                                                 const size_t minMinibatchSize, const size_t maxMinibatchSize)
{
    // may happen for automatically reduced learning rates
    if (minMinibatchSize > maxMinibatchSize)
    {
        return maxMinibatchSize;
    }

    size_t trialMinibatchSize = 0;
    bool isFirstIteration = true;
    EpochCriterion baseCriterion(0);

    // increase the minibatch size by a factor of sqrt(2) in each step.
    const float minibatchSizeTuningFactor = sqrtf(2.0f);

    size_t lastTriedTrialMinibatchSize = 0;
    EpochCriterion lastTriedTrialEpochCriterion(0);
    for (float trialMinibatchSizeFloat = (float) minMinibatchSize;
         trialMinibatchSizeFloat <= maxMinibatchSize;
         trialMinibatchSizeFloat *= minibatchSizeTuningFactor)
    {
        // round mbsize to something meaningful
        trialMinibatchSize = RoundToMultipleOf64(trialMinibatchSizeFloat);

        fprintf(stderr, "\n");
        LOGPRINTF(stderr, "AdaptiveMinibatchSearch: Evaluating trial minibatchSize=%d out of range %d..%d ...\n\n",
                  (int)trialMinibatchSize, (int)RoundToMultipleOf64(minMinibatchSize), (int)RoundToMultipleOf64(maxMinibatchSize));

        std::vector<EpochCriterion> epochEvalErrors(evaluationNodes.size(), EpochCriterion::Infinity());
        EpochCriterion epochCriterion(EpochCriterion::Infinity());

        // Train on a few minibatches and so we can observe the epochCriterion as we try increasing
        // minibatches with iteration of this loop.
        TrainOneMiniEpochAndReloadModel(net, refNet, refNode, epochNumber,
                                        numFramesToUseInSearch, trainSetDataReader,
                                        learnRatePerSample, trialMinibatchSize, featureNodes,
                                        labelNodes, criterionNodes,
                                        evaluationNodes, inputMatrices,
                                        learnableNodes, smoothedGradients,
                                        /*out*/ epochCriterion, /*out*/ epochEvalErrors,
                                        isFirstIteration ? "BaseAdaptiveMinibatchSearch:" : "AdaptiveMinibatchSearch:");

        if (isFirstIteration)
        {
            // for the first iteration of the loop only, set baseCriterion
            // to the result we got from TrainOneMiniEpochAndReloadModel().
            baseCriterion = epochCriterion;
            lastTriedTrialMinibatchSize = trialMinibatchSize;
            lastTriedTrialEpochCriterion = baseCriterion;
            isFirstIteration = false;

            LOGPRINTF(stderr, "AdaptiveMinibatchSearch: Computed baseCriterion %.8f\n", baseCriterion.Average());
        }
        else if (!epochCriterion.IsNan() &&
                 epochCriterion.Average() > (baseCriterion.Average() * (1.0 + (m_minibatchSearchCriterionErrorMargin / 100.0))))
        {
            // As soon as we see the Criterion (a measure of error) start to get larger than the
            // Criterion we started with, we stop.
            // TODO: if this is too sensitive, we can add a margin on the bases of percentage of
            // baseCriterion.
            break;
        }
        else
        {
            lastTriedTrialMinibatchSize = trialMinibatchSize;
            lastTriedTrialEpochCriterion = epochCriterion;
            if (trialMinibatchSizeFloat * minibatchSizeTuningFactor <= maxMinibatchSize)
            {
                LOGPRINTF(stderr, "AdaptiveMinibatchSearch: Keep searching... epochCriterion = %.8f vs bBaseCriterion = %.8f\n",
                          epochCriterion.Average(), baseCriterion.Average());
            }
        }
    }
    LOGPRINTF(stderr, "AdaptiveMinibatchSearch: Search successful. New minibatchSize is %d. epochCriterion = %.8f vs baseCriterion = %.8f\n\n",
              (int) lastTriedTrialMinibatchSize, lastTriedTrialEpochCriterion.Average(), baseCriterion.Average());

    return lastTriedTrialMinibatchSize;
}

// run training over a small subset of an epoch, for purpose of automatic LR and MB-size tuning
template <class ElemType>
void SGD<ElemType>::TrainOneMiniEpochAndReloadModel(ComputationNetworkPtr net,
                                                    ComputationNetworkPtr refNet,
                                                    const ComputationNodeBasePtr& refNode, const int epochNumber,
                                                    const size_t epochSize, IDataReader* trainSetDataReader,
                                                    const double learnRatePerSample,
                                                    const size_t minibatchSize,
                                                    const std::vector<ComputationNodeBasePtr>& featureNodes,
                                                    const std::vector<ComputationNodeBasePtr>& labelNodes,
                                                    const std::vector<ComputationNodeBasePtr>& criterionNodes,
                                                    const std::vector<ComputationNodeBasePtr>& evaluationNodes,
                                                    StreamMinibatchInputs* inputMatrices,
                                                    const std::list<ComputationNodeBasePtr>& learnableNodes,
                                                    std::list<Matrix<ElemType>>& smoothedGradients,
                                                    /*out*/ EpochCriterion& epochCriterion,
                                                    /*out*/ std::vector<EpochCriterion>& epochEvalErrors,
                                                    std::string prefixMsg)
{
    TrainOneEpoch(net, refNet, refNode, epochNumber, epochSize,
                  trainSetDataReader, learnRatePerSample, minibatchSize, featureNodes,
                  labelNodes, criterionNodes, evaluationNodes,
                  inputMatrices, learnableNodes, smoothedGradients,
                  /*out*/ epochCriterion, /*out*/ epochEvalErrors,
                  prefixMsg);

    LOGPRINTF(stderr, "Finished Mini-Epoch For LearnRate Selection: ");
    epochCriterion.LogCriterion(criterionNodes[0]->NodeName());
    for (size_t j = 0; j < epochEvalErrors.size(); j++)
        epochEvalErrors[j].LogCriterion(evaluationNodes[j]->NodeName());
    fprintf(stderr, "learningRatePerSample = %.8g\n", learnRatePerSample);

    // go back to where we came from
    int baseModelEpoch = epochNumber - 1;
    net->RereadPersistableParameters<ElemType>(GetModelNameForEpoch(baseModelEpoch));

    double dummyLearnRate;
    double dummyPrevCriterion;
    size_t dummyTotalTrainingSamplesSeen; // (not used)
    size_t dummyMinibatchSize;
    LoadCheckPointInfo(baseModelEpoch,
                       /*out*/ dummyTotalTrainingSamplesSeen,
                       /*out*/ dummyLearnRate,
                       smoothedGradients,
                       /*out*/ dummyPrevCriterion,
                       /*out*/ dummyMinibatchSize);
}

// Attemps to compute the error signal for the whole utterance, which will
// be fed to the neural network as features. Currently it is a workaround
// for the two-forward-pass sequence and ctc training, which allows
// processing more utterances at the same time. Only used in Kaldi2Reader.
// TODO: move the two-forward-pass support out of the reader.
template <class ElemType>
void SGD<ElemType>::AttemptUtteranceDerivativeFeatures(ComputationNetworkPtr net,
                                                       IDataReader* trainSetDataReader,
                                                       const std::vector<ComputationNodeBasePtr>& featureNodes,
                                                       StreamMinibatchInputs* inputMatrices)
{
    assert(trainSetDataReader != NULL);
    std::vector<std::vector<std::pair<wstring, size_t>>> uttInfo;
    auto pMBLayout = make_shared<MBLayout>();
    // TODO: use GetMinibatchIntoNetwork().
    while (trainSetDataReader->GetMinibatchCopy(uttInfo, *inputMatrices, pMBLayout))
    {
        ComputationNetwork::BumpEvalTimeStamp(featureNodes);

        auto& outputNodes = net->OutputNodes();
        if (outputNodes.empty())
            LogicError("no output node was found.");

        // BUGBUG (Issue #95): This is no longer correct once we have multiple input layouts.
        trainSetDataReader->CopyMBLayoutTo(net->GetMBLayoutPtrOfNetwork());
        net->ForwardProp(outputNodes[0]); // only evaluate the first output
        trainSetDataReader->SetNetOutput(uttInfo,
                                         dynamic_pointer_cast<ComputationNode<ElemType>>(outputNodes[0])->Value(),
                                         pMBLayout);
    }
}

template <class ElemType>
void SGD<ElemType>::InitDistGradAgg(int numEvalNodes, int traceLevel)
{
    if (GetParallelizationMethod() == ParallelizationMethod::dataParallelSGD)
    {
        if (m_distGradAgg == nullptr)
        {
#ifdef CNTK_PARALLEL_TRAINING_SUPPORT
            m_distGradAgg = std::make_shared<AllReduceDistGradAggregator<ElemType>>(m_mpi, m_numGradientBits, m_zeroThresholdFor1Bit, true /*useQuantizationForSelfStripe*/, m_bufferedAsyncGradientAggregation, traceLevel, m_syncStatsTrace);
#else
            if (m_numGradientBits != (8 * sizeof(ElemType)))
            {
                RuntimeError("Gradient quantization is unsupported in CNTK binaries built without quantized gradient aggregation support!");
            }

            m_distGradAgg = std::make_shared<SimpleDistGradAggregator<ElemType>>(m_mpi, m_bufferedAsyncGradientAggregation, m_syncStatsTrace);
#endif // !CNTK_PARALLEL_TRAINING_SUPPORT
        }

        if (m_gradHeader == nullptr)
        {
            m_gradHeader.reset(DistGradHeader::Create(numEvalNodes), [](DistGradHeader* ptr) {
                DistGradHeader::Destroy(ptr);
            });
        }
    }
}

template <class ElemType>
void SGD<ElemType>::InitModelAggregationHandler(int traceLevel, DEVICEID_TYPE devID)
{
    if (m_pMASGDHelper)
    {
        return; // no need to do anything if already initialized. TODO: make it singleton 
    }
    if (GetParallelizationMethod() == ParallelizationMethod::modelAveragingSGD)
    {
        m_pMASGDHelper = make_shared<BasicModelAveragingSGD<ElemType>>(m_mpi, traceLevel, devID);
    }
    else if (GetParallelizationMethod() == ParallelizationMethod::blockMomentumSGD)
    {
#ifndef CNTK_PARALLEL_TRAINING_SUPPORT
        RuntimeError("Block Momentum is not supported in the main CNTK repo. You need to enable 1bit submodule.");
#else
        m_pMASGDHelper = make_shared<BlockMomentumSGD<ElemType>>(m_mpi, traceLevel, devID, 
                                                                 m_useNesterovBlockMomentum, m_resetSGDMomentum, 
                                                                 m_blockLearningRate, m_blockMomentumAsTimeConstant, 
                                                                 m_modelAggregationBlockSize);
#endif 
    }
}
// public:
// UpdateWeightsS - static version of UpdateWeights()
// not static since it wants to access protected methods on the SGD object
template <class ElemType>
/*static*/ void SGD<ElemType>::UpdateWeightsS(const SGD<ElemType>* sgd, Matrix<ElemType>& functionValues,
                                              Matrix<ElemType>& gradientValues,
                                              Matrix<ElemType>& smoothedGradient,
                                              const double learnRatePerSample,
                                              const double momentumPerSample,
                                              size_t actualMBSize,
                                              const double L2RegWeight,
                                              const double L1RegWeight,
                                              const bool needAveMultiplier,
                                              const bool useNesterovMomentum)
{
    // we use simple linear (instead of log linear) scaling here
    const double momentum = MomentumPerMB(momentumPerSample, actualMBSize);
#if DUMPOUTPUT
    LOGPRINTF(stderr, "learnRatePerSample=%0.8f, momentum=%0.8f, actualMBSize=%ld\n",
              learnRatePerSample, momentum, actualMBSize);
    LOGPRINTF(stderr, "sgd->GradUpdateType()=%d, sgd->GradientUpdateNoiseStd()=%0.8f\n",
              sgd->GradUpdateType(), sgd->GradientUpdateNoiseStd());
    gradientValues.Print("Gradient Input");
    smoothedGradient.Print("Smoothed Gradient Input");
#endif

    // make actualMBSize is a valid value
    assert(actualMBSize > 0);

    // clipping gradients to prevent outliers
    sgd->ClipGradient(gradientValues, actualMBSize);

    GradientsUpdateType adpType = sgd->GradUpdateType();
    double noiseStd = sgd->GradientUpdateNoiseStd();
    Matrix<ElemType> sgdUpdateNoise((DEVICEID_TYPE) functionValues.GetDeviceId());
    if (noiseStd > 0)
    {
        // get the gradient structure since gradient is sparse
        sgdUpdateNoise.SetValue(gradientValues);

        // reset its value to random
        sgdUpdateNoise.SetGaussianRandomValue(0, (ElemType) noiseStd);
    }

    // L2 regularizer
    if (L2RegWeight > 0)
    {
        // multiply by actualMBSize so that it's invariant to minibatch size since learning rate is per sample
        Matrix<ElemType>::ScaleAndAdd((ElemType)(L2RegWeight * actualMBSize), functionValues, gradientValues);
    }

    if (adpType == GradientsUpdateType::None)
    {
        smoothedGradient.NormalGrad(gradientValues, functionValues,
                                    (ElemType) learnRatePerSample, (ElemType) momentum, useNesterovMomentum);
    }
    else if (adpType == GradientsUpdateType::AdaGrad ||
             (adpType == GradientsUpdateType::RmsProp && gradientValues.GetMatrixType() == MatrixType::SPARSE) ||
             (adpType == GradientsUpdateType::FSAdaGrad && gradientValues.GetMatrixType() == MatrixType::SPARSE))
    {
        // rmsprop for sparse is not implemented yet, delegate it with adagrad

        double aveMultiplier = smoothedGradient.Adagrad(gradientValues, needAveMultiplier);
        Matrix<ElemType>::ScaleAndAdd((ElemType)(-learnRatePerSample / aveMultiplier), gradientValues, functionValues);
    }
    else if (adpType == GradientsUpdateType::FSAdaGrad)
    {
        smoothedGradient.FSAdagrad(actualMBSize, gradientValues, functionValues, (ElemType) learnRatePerSample, (ElemType) momentum);
    }
    else if (adpType == GradientsUpdateType::RmsProp)
    {
        double aveMultiplier = smoothedGradient.RmsProp(gradientValues, (ElemType) sgd->m_rpi.gamma,
                                                        (ElemType) sgd->m_rpi.inc, (ElemType) sgd->m_rpi.max,
                                                        (ElemType) sgd->m_rpi.dec, (ElemType) sgd->m_rpi.min, needAveMultiplier);
        Matrix<ElemType>::ScaleAndAdd((ElemType)(-learnRatePerSample / aveMultiplier), gradientValues, functionValues);
    }

    if (noiseStd > 0)
    {
        Matrix<ElemType>::ScaleAndAdd(1.0, sgdUpdateNoise, functionValues);
    }

    // L1 regularizer with proximal gradient descent method
    if (L1RegWeight > 0)
    {
        // multiply by actualMBSize so that it's invariant to minibatch size since learning rate is per sample
        functionValues.InplaceSoftThreshold((ElemType)(learnRatePerSample * L1RegWeight * actualMBSize));
    }

#if DUMPOUTPUT
    functionValues.Print("Parameter Update");
#endif
}

// protected:

// UpdateWeights - update the weights in
template <class ElemType>
void SGD<ElemType>::UpdateWeights(const ComputationNodeBasePtr& node,
                                  Matrix<ElemType>& smoothedGradient,
                                  const double learnRatePerSample,
                                  const double momentumPerSample,
                                  const size_t actualMBSize,
                                  const double L2RegWeight, const double L1RegWeight,
                                  const bool needAveMultiplier,
                                  const bool useNesterovMomentum) const
{
#if DUMPOUTPUT
    LOGPRINTF(stderr, "Update_%ls\n", node->NodeName().c_str());
#endif
    if (!node->IsParameterUpdateRequired())
        LogicError("UpdateWeights() called for a learnable ComputationNode which has m_learningRateMultiplier == 0!");

    double nodeDependentLearningRatePerSample = learnRatePerSample * node->GetLearningRateMultiplier();
    UpdateWeightsS(this, dynamic_pointer_cast<ComputationNode<ElemType>>(node)->Value(), dynamic_pointer_cast<ComputationNode<ElemType>>(node)->Gradient(),
                   smoothedGradient, nodeDependentLearningRatePerSample, momentumPerSample,
                   actualMBSize, L2RegWeight, L1RegWeight,
                   needAveMultiplier, m_useNesterovMomentum);
    node->BumpEvalTimeStamp();
}

template <class ElemType>
void SGD<ElemType>::ClipGradient(Matrix<ElemType>& gradient, const size_t actualMBSize) const
{
    if (m_clippingThresholdPerSample != std::numeric_limits<double>::infinity())
    {
        double maxGradientPerMB = m_clippingThresholdPerSample * actualMBSize;
        if (m_gradientClippingWithTruncation)
            gradient.InplaceTruncate((ElemType)(maxGradientPerMB));
        else
        {
            // norm2 normalized
            double gradientNorm = gradient.FrobeniusNorm();
            if (gradientNorm > maxGradientPerMB)
            {
                double normFactor = maxGradientPerMB / gradientNorm;
                gradient *= (ElemType) normFactor;
            }
        }
    }
}

template <class ElemType>
void SGD<ElemType>::SaveCheckPointInfo(const size_t epoch, const size_t totalSamplesSeen,
                                       const double learnRatePerSample,
                                       const std::list<Matrix<ElemType>>& smoothedGradients,
                                       const double prevCriterion,
                                       const size_t minibatchSize)
{
    // In case of parallel training only the main node should we saving the checkpoint to prevent
    // the parallel training nodes from colliding to write the same file
    if ((m_mpi == nullptr) || m_mpi->IsMainNode())
    {
        wstring checkPointFileName = GetCheckPointFileNameForEpoch(int(epoch));
        // Saving into temporary file and then renaming it to the checkPointFileName
        // This is a standard trick to avoid havign corrupted checkpoints files if process dies during writing
        wstring tempFileName = checkPointFileName + L".tmp";

        {
            File fstream(tempFileName, FileOptions::fileOptionsBinary | FileOptions::fileOptionsWrite);
            fstream.PutMarker(FileMarker::fileMarkerBeginSection, L"BVersion"); 
            fstream << (size_t)CURRENT_CNTK_CHECKPOINT_VERSION; 
            fstream.PutMarker(FileMarker::fileMarkerEndSection, L"EVersion");

            fstream.PutMarker(FileMarker::fileMarkerBeginSection, L"BCKP");
            fstream.PutMarker(FileMarker::fileMarkerBeginSection, L"BLearnRate");
            fstream << totalSamplesSeen << learnRatePerSample << prevCriterion;
            fstream.PutMarker(FileMarker::fileMarkerEndSection, L"ELearnRate");

            fstream.PutMarker(FileMarker::fileMarkerBeginSection, L"BMinibatchSize");
            fstream << minibatchSize;
            fstream.PutMarker(FileMarker::fileMarkerEndSection, L"EMinibatchSize");

            fstream.PutMarker(FileMarker::fileMarkerBeginSection, L"BGradient");

            for (auto smoothedGradientIter = smoothedGradients.begin(); smoothedGradientIter != smoothedGradients.end(); smoothedGradientIter++)
            {
                const Matrix<ElemType>& smoothedGradient = *smoothedGradientIter;
                fstream << smoothedGradient;
            }

            fstream.PutMarker(FileMarker::fileMarkerEndSection, L"EGradient");

            fstream.PutMarker(FileMarker::fileMarkerEndSection, L"ECKP");
            if (m_pMASGDHelper)
                m_pMASGDHelper->SaveToCheckPoint(fstream);
            // Ensuring that data is written
            fstream.Flush();
        }

        _wunlink(checkPointFileName.c_str());
        renameOrDie(tempFileName, checkPointFileName);
    }
}

template <class ElemType>
bool SGD<ElemType>::TryLoadCheckPointInfo(const size_t epochNumber,
                                          /*out*/ size_t& totalSamplesSeen,
                                          /*out*/ double& learnRatePerSample,
                                          std::list<Matrix<ElemType>>& smoothedGradients,
                                          /*out*/ double& prevCriterion,
                                          /*out*/ size_t& minibatchSize)
{
    // gracefully handle if a checkpoint file is missing
    // This means a user wanted to continue training from an older model, but that model had no checkpoint info anymore.
    // This is valid, we just don't get the features that require previous models, such as LR or MBSize control.
    let checkPointFileName = GetCheckPointFileNameForEpoch(int(epochNumber));
    if (!fexists(checkPointFileName.c_str()))
    {
        // initialize as if nothing
        totalSamplesSeen = 0;
        learnRatePerSample = numeric_limits<double>::quiet_NaN(); // must be overwritten
        prevCriterion = 0;
        minibatchSize = m_mbSize[epochNumber];

        LOGPRINTF(stderr, "Warning: Checkpoint file is missing. Learning parameters will be initialized from 0\n");
        return false;
    }

    LoadCheckPointInfo(epochNumber, totalSamplesSeen, learnRatePerSample, smoothedGradients, prevCriterion, minibatchSize);
    return true;
}

template <class ElemType>
void SGD<ElemType>::LoadCheckPointInfo(const size_t epochNumber,
                                       /*out*/ size_t& totalSamplesSeen,
                                       /*out*/ double& learnRatePerSample,
                                       std::list<Matrix<ElemType>>& smoothedGradients,
                                       /*out*/ double& prevCriterion,
                                       /*out*/ size_t& minibatchSize)
{
    let checkPointFileName = GetCheckPointFileNameForEpoch(int(epochNumber));
    File fstream(checkPointFileName,
                 FileOptions::fileOptionsBinary | FileOptions::fileOptionsRead);

    // version info 
    size_t ckpVersion = CNTK_CHECKPOINT_VERSION_1; // if no version info is found -> version 1
    if (fstream.TryGetMarker(FileMarker::fileMarkerBeginSection, L"BVersion"))
    {
        fstream >> ckpVersion; 
        fstream.GetMarker(FileMarker::fileMarkerEndSection, L"EVersion");
    }

    fstream.GetMarker(FileMarker::fileMarkerBeginSection, L"BCKP");

    fstream.GetMarker(FileMarker::fileMarkerBeginSection, L"BLearnRate");
    fstream >> totalSamplesSeen >> learnRatePerSample >> prevCriterion;
    fstream.GetMarker(FileMarker::fileMarkerEndSection, L"ELearnRate");

    if (fstream.TryGetMarker(FileMarker::fileMarkerBeginSection, L"BMinibatchSize"))
    {
        fstream >> minibatchSize;
        fstream.GetMarker(FileMarker::fileMarkerEndSection, L"EMinibatchSize");
    }
    else // some legacy files do not have this
    {
        minibatchSize = m_mbSize[epochNumber];
    }

    fstream.GetMarker(FileMarker::fileMarkerBeginSection, L"BGradient");

    for (auto smoothedGradientIter = smoothedGradients.begin(); smoothedGradientIter != smoothedGradients.end(); smoothedGradientIter++)
    {
        Matrix<ElemType>& smoothedGradient = *smoothedGradientIter;
        fstream >> smoothedGradient;
    }
    fstream.GetMarker(FileMarker::fileMarkerEndSection, L"EGradient");

    fstream.GetMarker(FileMarker::fileMarkerEndSection, L"ECKP");

    if (m_pMASGDHelper)
    {
        m_pMASGDHelper->LoadFromCheckPoint(fstream);
    }

    return;
}

template <class ElemType>
wstring SGD<ElemType>::GetCheckPointFileNameForEpoch(const int epoch)
{
    return GetModelNameForEpoch(epoch) + L".ckp";
}

template <class ElemType>
wstring SGD<ElemType>::GetModelNameForEpoch(const int epoch, bool bLastModel)
{
    int epoch1Base = epoch + 1;
    if (epoch1Base == m_maxEpochs || bLastModel)
    {
        return m_modelPath;
    }
    else
    {
        wstring w = msra::strfun::wstrprintf(L"%ls.%d", m_modelPath.c_str(), (int) epoch1Base);
        return w;
    }
}

// return -1 if nothing exists
template <class ElemType> // TODO: needed?
int SGD<ElemType>::DetermineStartEpoch(const bool makeMode)
{
    if (!makeMode)
    {
        // always start from scratch
        return -1;
    }

    int firstEpoch = -1;

    wstring curEpochFile = GetModelNameForEpoch(int(m_maxEpochs) - 1);
    for (int e = int(m_maxEpochs) - 1; e >= -1; e--)
    {
        const wstring prevEpochFile = GetModelNameForEpoch(e - 1);

        if (msra::files::fuptodate(curEpochFile, prevEpochFile, false))
        {
            firstEpoch = e + 1;
            break;
        }
        else
        {
            curEpochFile = prevEpochFile;
        }
    }
    if (firstEpoch == m_maxEpochs)
        LOGPRINTF(stderr, "Final model exists: %ls\n", GetModelNameForEpoch(firstEpoch - 1).c_str());

    return firstEpoch;
}

#define EPSILON 1e-5

// this probes the automatic gradient computation with random inputs
template <class ElemType>
bool SGD<ElemType>::GradientCheck(ComputationNetworkPtr net,
                                  const std::vector<ComputationNodeBasePtr>& criterionNodes,
                                  const std::list<ComputationNodeBasePtr>& learnableNodes,
                                  int npos)
{
    ScopedNetworkOperationMode modeGuard(net, NetworkOperationMode::training);

    net->StartEvaluateMinibatchLoop(criterionNodes[npos]);

    vector<string> errMsgs; // TODO: These are created but actually not returned, only their count is checked.

    // gradient checking
    for (auto nodeIter = learnableNodes.begin(); nodeIter != learnableNodes.end(); nodeIter++)
    {
        ComputationNodePtr node = dynamic_pointer_cast<ComputationNode<ElemType>>(*nodeIter);
        char wstrtmp[2048];

        for (size_t itry = 0; itry < min((size_t) 50, node->Value().GetNumElements()); itry++)
        {
            // no support to sparse matrix yet
            int irow = (int)fmod(rand(), node->Value().GetNumRows() - 1);
            int icol = (int)fmod(rand(), node->Value().GetNumCols() - 1);
            irow = max(0, irow);
            icol = max(0, icol);

            fprintf(stderr, "\n");
            LOGPRINTF(stderr, "###### d%ls######\n", node->NodeName().c_str());

            double eOrg = node->Value()(irow, icol);
            node->Value().TransferToDeviceIfNotThere(net->GetDeviceId(), true);

            node->BumpEvalTimeStamp();

            net->ForwardProp(criterionNodes[npos]);
            net->Backprop(criterionNodes[npos]);

            if (node->Gradient().GetMatrixType() == MatrixType::SPARSE)
            {
                break;
            }

            // double mbEvalCri =
            // criterionNode should be a scalar
            // TODO: why is this value not used?
            criterionNodes[npos]->Get00Element();
            double eGradErr = node->Gradient()(irow, icol);
            node->Gradient().TransferToDeviceIfNotThere(net->GetDeviceId(), true);

            double ePos = eOrg + EPSILON;
            double eNeg = eOrg - EPSILON;

            node->Value()(irow, icol) = (ElemType) ePos;
            node->Value().TransferToDeviceIfNotThere(net->GetDeviceId(), true);

            node->BumpEvalTimeStamp();
            net->ForwardProp(criterionNodes[npos]);
            // criterionNode should be a scalar

            double mbEvalCriPos = criterionNodes[npos]->Get00Element(); // TODO: make Get00Element() a function of ComputationNodeBase

            node->Value()(irow, icol) = (ElemType) eNeg;
            node->Value().TransferToDeviceIfNotThere(net->GetDeviceId(), true);

            node->BumpEvalTimeStamp();
            net->ForwardProp(criterionNodes[npos]);

            // criterionNode should be a scalar
            double mbEvalCriNeg = criterionNodes[npos]->Get00Element();

            // back to its original parameter value
            node->Value()(irow, icol) = (ElemType) eOrg;
            node->Value().TransferToDeviceIfNotThere(net->GetDeviceId(), true);

            // check if they are consistent
            double eGradNum = ((mbEvalCriPos - mbEvalCriNeg) / (ePos - eNeg));
            double threshold = pow(10.0,
                                   max(0.0,
                                       ceil(log10(min(fabs(eGradErr),
                                                      fabs(eGradNum))))) -
                                       (int) m_gradientCheckSigDigit);
            double diff = fabs(eGradErr - eGradNum);
            bool wrong = (std::isnan(diff) || diff > threshold);
            if (wrong)
            {
                fprintf(stderr, "\n");
                LOGPRINTF(stderr, "d%ls Numeric gradient = %e, Error BP gradient = %e\n",
                          node->NodeName().c_str(), eGradNum, eGradErr);
                sprintf(wstrtmp, "\nd%ls Numeric gradient = %e, Error BP gradient = %e\n",
                        node->NodeName().c_str(), eGradNum, eGradErr);
                errMsgs.push_back(wstrtmp);
            }
        }
    }

    return errMsgs.empty();
}

template <class ElemType>
void SGD<ElemType>::MarkDropoutNodesEvalTimeStampAsOutdated(const ComputationNetworkPtr& net, const ComputationNodeBasePtr& criterionNode)
{
    list<ComputationNodeBasePtr> dropoutNodes = net->GetNodesWithType(OperationNameOf(DropoutNode), criterionNode);
    for (auto& nodeIter : dropoutNodes)
        nodeIter->SetEvalTimeStampOutdatedWrtAll();
}

template class SGD<float>;
template class SGD<double>;

// =======================================================================
// class SGDParams
// =======================================================================

static AdaptationRegType ParseAdaptationRegType(const wstring& s)
{
    if      (EqualCI(s, L"") || EqualCI(s, L"none"))    return AdaptationRegType::None;
    else if (EqualCI(s, L"kl") || EqualCI(s, L"klReg")) return AdaptationRegType::KL;
    else
        InvalidArgument("ParseAdaptationRegType: Invalid Adaptation Regularization Type. Valid values are (none | kl)");
}

static GradientsUpdateType ParseGradUpdateType(const wstring& s)
{
    if      (EqualCI(s, L"") || EqualCI(s, L"none")) return GradientsUpdateType::None;
    else if (EqualCI(s, L"adagrad"))                 return GradientsUpdateType::AdaGrad;
    else if (EqualCI(s, L"rmsProp"))                 return GradientsUpdateType::RmsProp;
    else if (EqualCI(s, L"fsAdagrad"))               return GradientsUpdateType::FSAdaGrad;
    // legacy, deprecated
    else if (EqualCI(s, L"normal") || EqualCI(s, L"simple")) return GradientsUpdateType::None;
    else InvalidArgument("ParseGradUpdateType: Invalid Gradient Updating Type. Valid values are (none | adagrad | rmsProp | fsAdagrad )");
}

static ParallelizationMethod ParseParallelizationMethod(const wstring& s)
{
    if      (EqualCI(s, L"") || EqualCI(s, L"none")) return ParallelizationMethod::none;
    else if (EqualCI(s, L"DataParallelSGD"))         return ParallelizationMethod::dataParallelSGD;
    else if (EqualCI(s, L"ModelAveragingSGD"))       return ParallelizationMethod::modelAveragingSGD;
    else if (EqualCI(s, L"BlockMomentumSGD"))        return ParallelizationMethod::blockMomentumSGD;
    else if (EqualCI(s, L"dataParallelASGD"))        return ParallelizationMethod::dataParallelASGD;
    else InvalidArgument("ParseParallelizationMethod: Invalid Parallelization Method. Valid values are (none | DataParallelSGD | ModelAveragingSGD | BlockMomentumSGD | dataParallelASGD)");
}

static LearningRateSearchAlgorithm ParseLearningRateSearchType(const wstring& s)
{
    if      (EqualCI(s, L"false") || EqualCI(s, L"none")) return LearningRateSearchAlgorithm::None;
    else if (EqualCI(s, L"searchBeforeEpoch"))            return LearningRateSearchAlgorithm::SearchBeforeEpoch;
    else if (EqualCI(s, L"adjustAfterEpoch"))             return LearningRateSearchAlgorithm::AdjustAfterEpoch;
    // legacy, deprecated
    else if (EqualCI(s, L"beforeEpoch") || EqualCI(s, L"before")) return LearningRateSearchAlgorithm::SearchBeforeEpoch;
    else if (EqualCI(s, L"afterEpoch")  || EqualCI(s, L"after"))  return LearningRateSearchAlgorithm::AdjustAfterEpoch;
    else InvalidArgument("autoAdjustLR: Invalid learning rate search type. Valid values are (none | searchBeforeEpoch | adjustAfterEpoch)");
}

static AdjustLearningRateatBeginning AdjustLearningRateAtBeginningType(wstring s)
{
    if      (EqualCI(s.c_str(), L"") || EqualCI(s.c_str(), L"none")) return AdjustLearningRateatBeginning::None;
    else if (EqualCI(s.c_str(), L"linearly"))                        return AdjustLearningRateatBeginning::Linearly;
    else if (EqualCI(s.c_str(), L"staircase"))                       return AdjustLearningRateatBeginning::Staircase;
    else InvalidArgument("AdjustLearningRateatBeginningType: Invalid Type. Valid values are (None | Linearly | Staircase)");
}

template<class ConfigRecordType>
SGDParams::SGDParams(const ConfigRecordType& configSGD, size_t sizeofElemType)
{
    floatargvector learningRatesPerMB = configSGD(L"learningRatesPerMB", ConfigRecordType::Array(floatargvector()));

    floatargvector learningRatesPerSample = configSGD(L"learningRatesPerSample", ConfigRecordType::Array(floatargvector()));

    string executionEngineValue = configSGD(L"executionEngine", "synchronous");

    // AutoAdjust Parameters
    const ConfigRecordType& configAALR(configSGD(L"AutoAdjust", ConfigRecordType::Record()));
    m_autoLearnRateSearchType = ParseLearningRateSearchType(configAALR(L"autoAdjustLR", L"None"));
    m_reduceLearnRateIfImproveLessThan = configAALR(L"reduceLearnRateIfImproveLessThan", 0.0);
    m_continueReduce = configAALR(L"continueReduce", false);
    m_learnRateAdjustInterval = configAALR(L"learnRateAdjustInterval", (size_t) 1);
    m_learnRateAdjustInterval = max((size_t) 1, m_learnRateAdjustInterval); // minimum interval is 1 epoch
    m_learnRateDecreaseFactor = configAALR(L"learnRateDecreaseFactor", 0.618);
    m_increaseLearnRateIfImproveMoreThan = configAALR(L"increaseLearnRateIfImproveMoreThan", numeric_limits<double>::infinity());
    m_learnRateIncreaseFactor = configAALR(L"learnRateIncreaseFactor", 1.382);

    // AutoAdjust Auto Adjust Minibatch Parameters
    m_autoAdjustMinibatch = configAALR(L"autoAdjustMinibatch", false);
    m_minibatchSizeTuningFrequency = configAALR(L"minibatchSizeTuningFrequency", (size_t) 1);
    m_minibatchSizeTuningMax = configAALR(L"minibatchSizeTuningMax", (size_t) 1048576);
    m_minibatchSearchCriterionErrorMargin = configAALR(L"minibatchSearchCriterionErrorMargin", (size_t) 1);

    // the number of minibatches used to search
    // the learning rate. Its typically set to 10-20% of
    // the total minibatches in an epoch.
    m_numMiniBatch4LRSearch = configAALR(L"numMiniBatch4LRSearch", ConfigRecordType::Array(intargvector(vector<int>{500})));

    m_numPrevLearnRates = configAALR(L"numPrevLearnRates", (size_t) 5);
    m_numBestSearchEpoch = configAALR(L"numBestSearchEpoch", (size_t) 1);
    m_loadBestModel = configAALR(L"loadBestModel", true);
    m_useCVSetControlLRIfCVExists = configAALR(L"UseCVSetControlLRIfCVExists", true);
    m_useEvalCriterionControlLR = configAALR(L"UseEvalCriterionControlLR", false);

    // TODO: mbSize and truncated should be specified differently for truncated BPTT:
    //       mbSize = total number of samples after which a model update should happen
    //       truncated = truncation length
    m_mbSize = configSGD(L"minibatchSize", ConfigRecordType::Array(intargvector(vector<int>{256})));
    m_truncated = configSGD(L"truncated", false);
    m_maxSamplesInRAM = configSGD(L"maxSamplesInRAM", (size_t) SIZE_MAX);
    m_numSubminiBatches = configSGD(L"numSubminibatches", (size_t) 1);

    // the number of samples in each epoch (0 means, use all the samples in each epoch).
    m_epochSize = configSGD(L"epochSize", (size_t) 0);
    // the number of samples in each epoch (0 means, use all the samples in each epoch).
    if (m_epochSize == 0)
        m_epochSize = requestDataSize;
    m_maxComputedEpochSize = m_epochSize;

    // the total number of epochs to run.
    m_maxEpochs = configSGD(L"maxEpochs");

    // Note: Momentum is best specified as a MB-size agnostic fashion.
    // Because momentum per sample is a number very close to 1, it is more handy to use a logarithmic specification.
    // We use 'momentumAsTimeConstant' to specify the time constant of the low-pass filter that momentum really is.
    // To convert a typical per-MB momentum value of 'm' used with a MB size of 'N', use momentumAsTimeConstant = -N/ln(m).
    // For the common configuration of momentum 0.9 at MB size of 256, that is momentumAsTimeConstant = 2429.8.
    floatargvector momentumPerMB = configSGD(L"momentumPerMB", ConfigRecordType::Array(floatargvector()));
    floatargvector momentumPerSample = configSGD(L"momentumPerSample", ConfigRecordType::Array(floatargvector()));
    floatargvector momentumAsTimeConstant = configSGD(L"momentumAsTimeConstant", ConfigRecordType::Array(floatargvector()));
    bool useNesterovMomentum = configSGD(L"useNAG", false);

    m_maxTempMemSizeInSamplesForCNN = configSGD(L"maxTempMemSizeInSamplesForCNN", (size_t) 0);

    m_traceLevel = configSGD(L"traceLevel", (int) 0);
    m_numMBsToShowResult = configSGD(L"numMBsToShowResult", (size_t)10);
    m_firstMBsToShowResult = configSGD(L"firstMBsToShowResult", (size_t)0);
    m_numMBsToCUDAProfile = configSGD(L"numMBsToCUDAProfile", (size_t)0);

    m_gradientClippingWithTruncation = configSGD(L"gradientClippingWithTruncation", true);
    m_clippingThresholdPerSample = configSGD(L"clippingThresholdPerSample", numeric_limits<double>::infinity());

    // sequence-training parameters
    m_hSmoothingWeight = configSGD(L"hSmoothingWeight", 0.95);
    m_frameDropThresh = configSGD(L"frameDropThresh", 1e-10);
    m_doReferenceAlign = configSGD(L"doReferenceAlign", false);
    m_seqGammarCalcUsesMBR = configSGD(L"seqGammarUsesMBR", false);
    m_seqGammarCalcAMF = configSGD(L"seqGammarAMF", 14.0);
    m_seqGammarCalcLMF = configSGD(L"seqGammarLMF", 14.0);
    m_seqGammarCalcbMMIFactor = configSGD(L"seqGammarBMMIFactor", 0.0);
    m_seqGammarCalcWP = configSGD(L"seqGammarWordPen", 0.0);

    m_dropoutRates = configSGD(L"dropoutRate", ConfigRecordType::Array(doubleargvector(vector<double>{0.0})));
    m_batchNormalizationTimeConstant = configSGD(L"batchNormalizationTimeConstant", ConfigRecordType::Array(doubleargvector(vector<double>{0})));
    m_batchNormalizationBlendTimeConstant = configSGD(L"batchNormalizationBlendTimeConstant", ConfigRecordType::Array(doubleargvector(vector<double>{0})));

    GradientsUpdateType gradUpdateType = ParseGradUpdateType(configSGD(L"gradUpdateType", L"None"));
    double gaussianNoiseInjecStd = configSGD(L"gaussianNoiseInjectStd", 0.0);
    m_gradType.mType = gradUpdateType;
    m_gradType.mGaussianNoiseInjectStd = (float) gaussianNoiseInjecStd;

    // extract RMSProp parameters from config, if they exist. Default to reasonable values.
    m_rpi.dec = configSGD(L"rms_wgt_dec", 0.75);
    m_rpi.inc = configSGD(L"rms_wgt_inc", 1.2);
    m_rpi.min = configSGD(L"rms_wgt_min", 0.1);
    m_rpi.max = configSGD(L"rms_wgt_max", 10.0);
    m_rpi.gamma = configSGD(L"rms_gamma", 0.99);

    m_needAveMultiplier = configSGD(L"normWithAveMultiplier", true);
    m_L2RegWeight = configSGD(L"L2RegWeight", 0.0);
    m_L1RegWeight = configSGD(L"L1RegWeight", 0.0);

    // for backward support. future setup should use gradUpdateType=AdaGrad, instead of
    // useAdagrad=true
    bool useAdagrad = configSGD(L"useAdagrad", false);
    if (useAdagrad)
    {
        gradUpdateType = GradientsUpdateType::AdaGrad;
        m_gradType.mType = gradUpdateType;
    }

    m_adaptationRegType = ParseAdaptationRegType(configSGD(L"adaptationRegType", L"None"));
    m_adaptationRegWeight = configSGD(L"adaptationRegWeight", 0.0);

    // gradient check setup
    m_doGradientCheck = configSGD(L"gradientcheck", false);
    m_gradientCheckSigDigit = configSGD(L"sigFigs", 6.0); // TODO: why is this a double?

    if (m_doGradientCheck && sizeofElemType != sizeof(double))
    {
        LogicError("Gradient check needs to use precision = 'double'.");
    }

    m_useAllDataForPreComputedNode = configSGD(L"UseAllDataForPreComputedNode", true);

    // consistency checks
    for (size_t i = 0; i < m_mbSize.size(); i++)
    {
        if (m_epochSize != requestDataSize && m_epochSize < m_mbSize[i])
        {
            InvalidArgument("epoch size must be larger than mbsize.");
        }
    }

    if (m_autoLearnRateSearchType == LearningRateSearchAlgorithm::None &&
        (learningRatesPerSample.size() == 0 && learningRatesPerMB.size() == 0))
    {
        InvalidArgument("If autoLearnRateSearchType is false you must specify the learningRatesPerSample or learningRatesPerMB parameter.");
    }

    if (learningRatesPerSample.size() > 0 && learningRatesPerMB.size() > 0)
    {
        InvalidArgument("You specified both learningRatesPerSample and learningRatesPerMB. Please comment out one of them.");
    }

    if (learningRatesPerSample.size() > 0)
    {
        m_learningRatesParam = learningRatesPerSample;
        m_learningRatesSpecifiedForMBSize = intargvector(L"1");
    }
    else if (learningRatesPerMB.size() > 0) // this actually means per specified minibatch size
    {
        m_learningRatesParam = learningRatesPerMB;
        m_learningRatesSpecifiedForMBSize = m_mbSize;
    }

    if ((int) (momentumPerSample.size() > 0) + (int) (momentumPerMB.size() > 0) + (int) (momentumAsTimeConstant.size() > 0) > 1)
    {
        InvalidArgument("You specified more than one of momentumPerSample, momentumPerMB, and momentumAsTimeConstant. Please only specify one.");
    }

    if (momentumPerSample.size() > 0) // note: noone would ever use this; use momentumAsTimeConstant instead
    {
        m_momentumParam = momentumPerSample;
        m_momentumSpecifiedForMBSize = intargvector(L"1");
    }
    else if (momentumAsTimeConstant.size() > 0)
    {
        vector<float> momentumPerSampleVec;
        for (int i = 0; i < momentumAsTimeConstant.size(); i++)
        {
            double momTC = momentumAsTimeConstant[i];
            double momPS = momTC == 0.0 ? 0 : exp(-1.0 / momTC);
            momentumPerSampleVec.push_back((float) momPS);
        }
        m_momentumParam = momentumPerSampleVec;
        m_momentumSpecifiedForMBSize = intargvector(L"1");
    }
    else if (momentumPerMB.size() > 0)
    {
        m_momentumParam = momentumPerMB;
        m_momentumSpecifiedForMBSize = m_mbSize;
    }
    else // default: momentumPerMB = 0.9 per MB
    {
        m_momentumParam = floatargvector(L"0.9");
        m_momentumSpecifiedForMBSize = m_mbSize;
    }
    m_useNesterovMomentum = useNesterovMomentum;

    for (int i = 0; i < m_momentumParam.size(); i++)
    {
        if (m_momentumParam[i] >= 1.0 || m_momentumParam[i] < 0.0)
        {
            InvalidArgument("Momentum parameter must be in [0, 1).");
        }
    }

    if (m_learnRateDecreaseFactor > 1 || m_learnRateIncreaseFactor < 1)
    {
        InvalidArgument("learnRateIncreaseFactor must be >= 1 and learnRateDecreaseFactor must be <= 1.");
    }

    for (size_t i = 0; i < m_dropoutRates.size(); i++)
    {
        if (m_dropoutRates[i] >= 1 || m_dropoutRates[i] < 0)
        {
            InvalidArgument("dropoutRate must be >= 0 and < 1.");
        }
    }

    if (m_adaptationRegWeight > 1 || m_adaptationRegWeight < 0)
        InvalidArgument("adaptationRegWeight must be in [0 1]");

    m_minLearnRate = 1e-9f;

    m_needAdaptRegularization = false;

    // BUGBUG: these are not passed to Init()
    m_doUnitTest = configSGD(L"unitTest", false);

    // parallel training
    m_parallelizationMethod = ParallelizationMethod::none;
    m_numGradientBits = 32;
    m_zeroThresholdFor1Bit = true;
    m_bufferedAsyncGradientAggregation = false;
    m_enableDistributedMBReading = false;
    m_parallelizationStartEpochNum = 0;
    m_modelAggregationBlockSize = 0; 

    if (configSGD.Exists(L"ParallelTrain"))
    {
        MPIWrapperPtr pMPI = MPIWrapper::GetInstance(); 
        if (!pMPI) 
        {
            // some users may forget to specify useParallelTrain option 
            // in this case, falling back to normal SGD
            fprintf(stderr, "useParallelTrain option is not enabled. ParallelTrain config will be ignored.");
        }
        else
        {
            size_t numMPIWorkers = pMPI->NumNodesInUse();            
            const ConfigRecordType& configParallelTrain(configSGD(L"ParallelTrain", ConfigRecordType::Record()));
            m_parallelizationMethod = ParseParallelizationMethod(configParallelTrain(L"parallelizationMethod", L"none"));
            m_parallelizationStartEpochNum = configParallelTrain(L"parallelizationStartEpoch", (int)1) - 1; // Epoch numbers internally are 0 based
            m_enableDistributedMBReading = configParallelTrain(L"distributedMBReading", false);
            m_syncStatsTrace = configParallelTrain(L"syncPerfStats", (int)0);

            if (configParallelTrain.Exists(L"DataParallelSGD"))
            {
                const ConfigRecordType& configDataParallelSGD(configParallelTrain(L"DataParallelSGD", ConfigRecordType::Record()));
                size_t defaultGradientBits = 8 * sizeofElemType;
                m_numGradientBits = configDataParallelSGD(L"gradientBits", defaultGradientBits);
                m_zeroThresholdFor1Bit = configDataParallelSGD(L"useZeroThresholdFor1BitQuantization", true);
                m_bufferedAsyncGradientAggregation = configDataParallelSGD(L"useBufferedAsyncGradientAggregation", false);
                if ( m_numGradientBits < 1 || m_numGradientBits > (8 * sizeofElemType) )
                {
                    InvalidArgument("gradientBits must be in the range [1, 32] when using precision=float and in range [1, 64] when using precision=double!");
                }
            }
            if (configParallelTrain.Exists(L"ModelAveragingSGD"))
            {
                const ConfigRecordType& configMASGD(configParallelTrain(L"ModelAveragingSGD", ConfigRecordType::Record()));
                if (configMASGD.Exists(L"blockSizePerWorker") && configMASGD.Exists(L"blockSize"))
                {
                    InvalidArgument("It is only allowed to set blockSizePerWorker or blockSize, not both of them");
                }
                else if (configMASGD.Exists(L"blockSize"))
                {
                    m_modelAggregationBlockSize = configMASGD(L"blockSize");
                }
                else if (configMASGD.Exists(L"blockSizePerWorker"))
                {
                    m_modelAggregationBlockSize = configMASGD(L"blockSizePerWorker");
                    m_modelAggregationBlockSize *= numMPIWorkers;
                }
                else
                {
                    m_modelAggregationBlockSize = 40000 * numMPIWorkers;    // default value 
                }
#if 1  // legacy option 
                if (configMASGD.Exists(L"syncFrequencyInFrames"))
                {
                    if (configMASGD.Exists(L"blockSizePerWorker") || configMASGD.Exists(L"blockSize"))
                        InvalidArgument("syncFrequencyInFrames is a deprecated alias of blockSizePerWorker. It is not allowed to specify both of them");
                    m_modelAggregationBlockSize = configMASGD(L"syncFrequencyInFrames");
                    m_modelAggregationBlockSize *= numMPIWorkers;
                    fprintf(stderr, "WARNING: option syncFrequencyInFrames in ModelAveragingSGD is going to be deprecated. Please use blockSizePerWorker instead\n");
                }
                if (configMASGD.Exists(L"syncPeroid"))
                {
                    if (configMASGD.Exists(L"blockSizePerWorker") || configMASGD.Exists(L"blockSize"))
                    {
                        InvalidArgument("syncPeriod is a deprecated alias of blockSizePerWorker. It is not allowed to specify both of them");
                    }
                    m_modelAggregationBlockSize = configMASGD(L"syncPeriod");
                    m_modelAggregationBlockSize *= numMPIWorkers;
                    fprintf(stderr, "WARNING: option syncPeroid in ModelAveragingSGD is going to be deprecated. Please use blockSizePerWorker instead in the future.\n");
                }
#endif
            }
            if (configParallelTrain.Exists(L"BlockMomentumSGD"))
            {
#ifndef CNTK_PARALLEL_TRAINING_SUPPORT
                InvalidArgument("BlockMomentumSGD is not enabled in this version.\n"); 
#else
                const ConfigRecordType& configBMSGD(configParallelTrain(L"BlockMomentumSGD", ConfigRecordType::Record()));
                if (configBMSGD.Exists(L"blockSize") && configBMSGD.Exists(L"blockSizePerWorker"))
                {
                    InvalidArgument("It is only allowed to set blockSizePerWorker or blockSize, not both of them");
                }
                else if (configBMSGD.Exists(L"blockSizePerWorker"))
                {
                    m_modelAggregationBlockSize = configBMSGD(L"blockSizePerWorker");
                    m_modelAggregationBlockSize *= numMPIWorkers;
                }
                else if (configBMSGD.Exists(L"blockSize"))
                {
                    m_modelAggregationBlockSize = configBMSGD(L"blockSize");
                }
                else
                {
                    m_modelAggregationBlockSize = 120000 *numMPIWorkers; // default value 
                }
#if 1  // legacy option
                if (configBMSGD.Exists(L"syncPeriod"))
                {
                    if (configBMSGD.Exists(L"blockSizePerWorker") || configBMSGD.Exists(L"blockSize"))
                    {
                        InvalidArgument("syncPeriod is a deprecated alias of blockSizePerWorker. It is not allowed to specify both of them");
                    }
                    m_modelAggregationBlockSize = configBMSGD(L"syncPeriod");
                    m_modelAggregationBlockSize *= numMPIWorkers;
                    fprintf(stderr, "WARNING: option syncPeroid in BlockMomentumSGD is going to be deprecated. Please use blockSizePerWorker instead in the future.\n");
                }
#endif 
                m_resetSGDMomentum = configBMSGD(L"resetSGDMomentum", true);
                m_useNesterovBlockMomentum = configBMSGD(L"useNesterovMomentum", true);
                m_blockLearningRate = configBMSGD(L"blockLearningRate", 1.0);

                if (configBMSGD.Exists(L"blockMomentumPerSync") && configBMSGD.Exists(L"blockMomentumAsTimeConstant"))
                {
                    InvalidArgument("It is only allowed to set either blockMomentumPerSync or blockMomentumAsTimeConstant, not both of them");
                }
                else if (configBMSGD.Exists(L"blockMomentumAsTimeConstant"))
                {
                    m_blockMomentumAsTimeConstant = configBMSGD(L"blockMomentumAsTimeConstant");
                }
#if 1       // This option "blockMomentumPerSync" is going to be deprecated in the future 
                else if (configBMSGD.Exists(L"blockMomentumPerSync"))
                {
                    double blockMomentum = configBMSGD(L"blockMomentumPerSync");
                    m_blockMomentumAsTimeConstant = BlockMomentumSGD<double>::Momentum2TimeConstant(blockMomentum, m_modelAggregationBlockSize);
                }
#endif 
                else /*if (!configBMSGD.Exists(L"blockMomentumPerSync") && !configBMSGD.Exists(L"blockMomentumAsTimeConstant"))*/
                {
                    double blockMomentum = 1.0 - 1.0 / (double)numMPIWorkers;   // this is a default value which ensures each block update contributes equally
                    m_blockMomentumAsTimeConstant = BlockMomentumSGD<double>::Momentum2TimeConstant(blockMomentum, m_modelAggregationBlockSize);
                }
#endif 
<<<<<<< HEAD
        }

        if (configParallelTrain.Exists(L"DataParallelASGD"))
        {
            const ConfigRecordType & configDataParallelASGD(configParallelTrain(L"DataParallelASGD", ConfigRecordType::Record()));
            m_nFramesBetweenASGDSync = configDataParallelASGD(L"syncPeriod", ConfigRecordType::Array(intargvector(vector<int>{256})));
            m_isPipeline = configDataParallelASGD(L"UsePipeline", false);
            m_isSimulateMA = configDataParallelASGD(L"SimModelAverage", false);
            if (configDataParallelASGD.Exists(L"AdjustLearningRateAtBeginning"))
            {
                const ConfigRecordType & configAdjustLearningRateAtBeginning(configDataParallelASGD(L"AdjustLearningRateAtBeginning", ConfigRecordType::Record()));
                m_adjustlearningrateatbeginning = AdjustLearningRateAtBeginningType(configAdjustLearningRateAtBeginning(L"adjustType", L"None"));
                m_adjustcoefficient = configAdjustLearningRateAtBeginning(L"adjustCoefficient", (double)0.1);
                m_adjustnbminibatch = configAdjustLearningRateAtBeginning(L"adjustNbMinibatch", (size_t)256);
            }
        }
    }
=======
                InitializeAndCheckBlockMomentumSGDParameters();
                
            }
        } // if (!pMPI)
    } // if (configSGD.Exists(L"ParallelTrain"))
>>>>>>> fee99ca1
}

static size_t GetSizeOfPrecision(const ScriptableObjects::IConfigRecordPtr configp)
{
    wstring precision = configp->Get(L"precision");
    if (precision == L"float")
        return sizeof(float);
    else if (precision == L"double")
        return sizeof(double);
    else
        RuntimeError("invalid value '%ls' for 'precision', must be 'float' or 'double'", precision.c_str());
}

SGDParams::SGDParams(const ScriptableObjects::IConfigRecordPtr configp)
    : SGDParams(*configp, GetSizeOfPrecision(configp))
{
}

void SGDParams::InitializeAndCheckBlockMomentumSGDParameters()
{
#ifdef CNTK_PARALLEL_TRAINING_SUPPORT 
    // final argument checking in case of user specifying a bad parameter
    size_t numMPIWorker = MPIWrapper::GetInstance()->NumNodesInUse();
    double blockMomentum = BlockMomentumSGD<double>::TimeConstant2Momentum(m_blockMomentumAsTimeConstant, m_modelAggregationBlockSize);
    if ((1 - blockMomentum)*m_blockLearningRate*numMPIWorker >= 2.0)
    {
        fprintf(stderr, "WARNING: (1-blockMomentumPerSync)*blockLearningRate is larger than 2*numWorkers; it is possible to overshoot.");
    }
    if (blockMomentum == 0.0)
    {
        fprintf(stderr, "WARNING: blockMomentum equals to zero. \n");
    }
#else
    // don't need do anything here 
    m_blockMomentumAsTimeConstant = 0.0;
    m_blockLearningRate = 1.0;
#endif 
}

// register SGD<> with the ScriptableObject system
ScriptableObjects::ConfigurableRuntimeTypeRegister::AddFloatDouble<SGD<float>, SGD<double>> registerSGDOptimizer(L"SGDOptimizer");

}}}<|MERGE_RESOLUTION|>--- conflicted
+++ resolved
@@ -508,19 +508,19 @@
         epochCriterion.LogCriterion(criterionNodes[0]->NodeName());
 
         m_lastFinishedEpochTrainLoss = epochCriterion.Average();
-            for (size_t j = 0; j < epochEvalErrors.size(); j++)
+        for (size_t j = 0; j < epochEvalErrors.size(); j++)
             epochEvalErrors[j].LogCriterion(evaluationNodes[j]->NodeName());
         fprintf(stderr, "totalSamplesSeen = %d; learningRatePerSample = %.8g; epochTime=%.6gs\n", (int)totalTrainingSamplesSeen, learnRatePerSample, epochTime);
 #if 0
         // TODO: This was only printed if >1 eval criterion. Why? Needed?
-            LOGPRINTF(stderr, "Finished Epoch[%2d of %d]:     Criterion Node [%ls] Per Sample = %.8g\n",
-                      i + 1, (int)m_maxEpochs, criterionNodes[0]->NodeName().c_str(), epochCriterion.Average());
-
-            for (size_t j = 0; j < epochEvalErrors.size(); j++)
-            {
-                LOGPRINTF(stderr, "Finished Epoch[%2d of %d]:     Evaluation Node [%ls] Per Sample = %.8g\n",
-                          i + 1, (int) m_maxEpochs, evalNodeNames[j].c_str(), epochEvalErrors[j].Average());
-            }
+        LOGPRINTF(stderr, "Finished Epoch[%2d of %d]:     Criterion Node [%ls] Per Sample = %.8g\n",
+            i + 1, (int)m_maxEpochs, criterionNodes[0]->NodeName().c_str(), epochCriterion.Average());
+
+        for (size_t j = 0; j < epochEvalErrors.size(); j++)
+        {
+            LOGPRINTF(stderr, "Finished Epoch[%2d of %d]:     Evaluation Node [%ls] Per Sample = %.8g\n",
+                i + 1, (int) m_maxEpochs, evalNodeNames[j].c_str(), epochEvalErrors[j].Average());
+        }
 #endif
 
         if (validationSetDataReader != trainSetDataReader && validationSetDataReader != nullptr)
@@ -684,34 +684,34 @@
                 // Set i back to the loaded model
                 i -= m_learnRateAdjustInterval;
                 LOGPRINTF(stderr, "SGD: revoke back to and update checkpoint file for epoch %d\n", i+1); // report 1 based epoch number
-            SaveCheckPointInfo(i, totalTrainingSamplesSeen, learnRatePerSample, smoothedGradients, prevCriterion, chosenMinibatchSize);
+                SaveCheckPointInfo(i, totalTrainingSamplesSeen, learnRatePerSample, smoothedGradients, prevCriterion, chosenMinibatchSize);
             }
             else
             {
                 SaveCheckPointInfo(i, totalTrainingSamplesSeen, learnRatePerSample, smoothedGradients, prevCriterion, chosenMinibatchSize);
-            auto modelName = GetModelNameForEpoch(i);
-            LOGPRINTF(stderr, "SGD: Saving checkpoint model '%ls'\n", modelName.c_str());
-            net->Save(modelName);
-            if (!m_keepCheckPointFiles)
-            {
-                // delete previous checkpoint file to save space
-                if (m_autoLearnRateSearchType == LearningRateSearchAlgorithm::AdjustAfterEpoch && m_loadBestModel)
+                auto modelName = GetModelNameForEpoch(i);
+                LOGPRINTF(stderr, "SGD: Saving checkpoint model '%ls'\n", modelName.c_str());
+                net->Save(modelName);
+                if (!m_keepCheckPointFiles)
                 {
-                    if (epochsSinceLastLearnRateAdjust != 1)
+                    // delete previous checkpoint file to save space
+                    if (m_autoLearnRateSearchType == LearningRateSearchAlgorithm::AdjustAfterEpoch && m_loadBestModel)
+                    {
+                        if (epochsSinceLastLearnRateAdjust != 1)
+                        {
+                            _wunlink(GetCheckPointFileNameForEpoch(i - 1).c_str());
+                        }
+                        if (epochsSinceLastLearnRateAdjust == m_learnRateAdjustInterval)
+                        {
+                            _wunlink(GetCheckPointFileNameForEpoch(i - m_learnRateAdjustInterval).c_str());
+                        }
+                    }
+                    else
                     {
                         _wunlink(GetCheckPointFileNameForEpoch(i - 1).c_str());
                     }
-                    if (epochsSinceLastLearnRateAdjust == m_learnRateAdjustInterval)
-                    {
-                        _wunlink(GetCheckPointFileNameForEpoch(i - m_learnRateAdjustInterval).c_str());
-                    }
                 }
-                else
-                {
-                    _wunlink(GetCheckPointFileNameForEpoch(i - 1).c_str());
-                }
-            }
-        }
+            }
         }
         else
         {
@@ -794,16 +794,10 @@
 
     int numMBsRun = 0;
 
-<<<<<<< HEAD
     bool useGradientAggregation = UseGradientAggregation(epochNumber);
     bool useModelAggregation = UseModelAggregation(epochNumber);
     bool userAsyncGradientAggregation = UseAsyncGradientAggregation(epochNumber);
     bool useParallelTrain = UseParallelTrain(epochNumber);
-=======
-    bool useGradientAggregation = UsingGradientAggregation(epochNumber);
-    bool useModelAggregation = UsingModelAggregation(epochNumber);
-    bool useParallelTrain = UsingParallelTrain(epochNumber);
->>>>>>> fee99ca1
 
     // MA-related variables
     size_t nSamplesSinceLastModelSync = 0;
@@ -1136,7 +1130,7 @@
             if (useDistributedMBReading)
             {
                 noMoreSamplesToProcess = !wasDataRead;
-            }
+        }
 
             if (nSamplesSinceLastModelSync >= m_nFramesBetweenASGDSync[epochNumber])
             {
@@ -1196,7 +1190,7 @@
             // progress tracing for compute cluster management
             let wasProgressPrinted = ProgressTracing::TraceProgressPercentage(epochNumber, mbProg, false);
 
-                // progress tracing for regular log
+            // progress tracing for regular log
             if (m_traceLevel > 0)
             {
                 PREPENDTS(stderr);
@@ -2655,27 +2649,27 @@
         else
         {
             size_t numMPIWorkers = pMPI->NumNodesInUse();            
-            const ConfigRecordType& configParallelTrain(configSGD(L"ParallelTrain", ConfigRecordType::Record()));
-            m_parallelizationMethod = ParseParallelizationMethod(configParallelTrain(L"parallelizationMethod", L"none"));
+        const ConfigRecordType& configParallelTrain(configSGD(L"ParallelTrain", ConfigRecordType::Record()));
+        m_parallelizationMethod = ParseParallelizationMethod(configParallelTrain(L"parallelizationMethod", L"none"));
             m_parallelizationStartEpochNum = configParallelTrain(L"parallelizationStartEpoch", (int)1) - 1; // Epoch numbers internally are 0 based
-            m_enableDistributedMBReading = configParallelTrain(L"distributedMBReading", false);
+        m_enableDistributedMBReading = configParallelTrain(L"distributedMBReading", false);
             m_syncStatsTrace = configParallelTrain(L"syncPerfStats", (int)0);
 
-            if (configParallelTrain.Exists(L"DataParallelSGD"))
-            {
-                const ConfigRecordType& configDataParallelSGD(configParallelTrain(L"DataParallelSGD", ConfigRecordType::Record()));
-                size_t defaultGradientBits = 8 * sizeofElemType;
-                m_numGradientBits = configDataParallelSGD(L"gradientBits", defaultGradientBits);
-                m_zeroThresholdFor1Bit = configDataParallelSGD(L"useZeroThresholdFor1BitQuantization", true);
-                m_bufferedAsyncGradientAggregation = configDataParallelSGD(L"useBufferedAsyncGradientAggregation", false);
+        if (configParallelTrain.Exists(L"DataParallelSGD"))
+        {
+            const ConfigRecordType& configDataParallelSGD(configParallelTrain(L"DataParallelSGD", ConfigRecordType::Record()));
+            size_t defaultGradientBits = 8 * sizeofElemType;
+            m_numGradientBits = configDataParallelSGD(L"gradientBits", defaultGradientBits);
+            m_zeroThresholdFor1Bit = configDataParallelSGD(L"useZeroThresholdFor1BitQuantization", true);
+            m_bufferedAsyncGradientAggregation = configDataParallelSGD(L"useBufferedAsyncGradientAggregation", false);
                 if ( m_numGradientBits < 1 || m_numGradientBits > (8 * sizeofElemType) )
-                {
-                    InvalidArgument("gradientBits must be in the range [1, 32] when using precision=float and in range [1, 64] when using precision=double!");
-                }
-            }
-            if (configParallelTrain.Exists(L"ModelAveragingSGD"))
-            {
-                const ConfigRecordType& configMASGD(configParallelTrain(L"ModelAveragingSGD", ConfigRecordType::Record()));
+            {
+                InvalidArgument("gradientBits must be in the range [1, 32] when using precision=float and in range [1, 64] when using precision=double!");
+            }
+        }
+        if (configParallelTrain.Exists(L"ModelAveragingSGD"))
+        {
+            const ConfigRecordType& configMASGD(configParallelTrain(L"ModelAveragingSGD", ConfigRecordType::Record()));
                 if (configMASGD.Exists(L"blockSizePerWorker") && configMASGD.Exists(L"blockSize"))
                 {
                     InvalidArgument("It is only allowed to set blockSizePerWorker or blockSize, not both of them");
@@ -2694,8 +2688,8 @@
                     m_modelAggregationBlockSize = 40000 * numMPIWorkers;    // default value 
                 }
 #if 1  // legacy option 
-                if (configMASGD.Exists(L"syncFrequencyInFrames"))
-                {
+            if (configMASGD.Exists(L"syncFrequencyInFrames"))
+            {
                     if (configMASGD.Exists(L"blockSizePerWorker") || configMASGD.Exists(L"blockSize"))
                         InvalidArgument("syncFrequencyInFrames is a deprecated alias of blockSizePerWorker. It is not allowed to specify both of them");
                     m_modelAggregationBlockSize = configMASGD(L"syncFrequencyInFrames");
@@ -2711,15 +2705,15 @@
                     m_modelAggregationBlockSize = configMASGD(L"syncPeriod");
                     m_modelAggregationBlockSize *= numMPIWorkers;
                     fprintf(stderr, "WARNING: option syncPeroid in ModelAveragingSGD is going to be deprecated. Please use blockSizePerWorker instead in the future.\n");
-                }
+            }
 #endif
-            }
-            if (configParallelTrain.Exists(L"BlockMomentumSGD"))
-            {
+        }
+        if (configParallelTrain.Exists(L"BlockMomentumSGD"))
+        {
 #ifndef CNTK_PARALLEL_TRAINING_SUPPORT
-                InvalidArgument("BlockMomentumSGD is not enabled in this version.\n"); 
+            InvalidArgument("BlockMomentumSGD is not enabled in this version.\n"); 
 #else
-                const ConfigRecordType& configBMSGD(configParallelTrain(L"BlockMomentumSGD", ConfigRecordType::Record()));
+            const ConfigRecordType& configBMSGD(configParallelTrain(L"BlockMomentumSGD", ConfigRecordType::Record()));
                 if (configBMSGD.Exists(L"blockSize") && configBMSGD.Exists(L"blockSizePerWorker"))
                 {
                     InvalidArgument("It is only allowed to set blockSizePerWorker or blockSize, not both of them");
@@ -2749,32 +2743,31 @@
                     fprintf(stderr, "WARNING: option syncPeroid in BlockMomentumSGD is going to be deprecated. Please use blockSizePerWorker instead in the future.\n");
                 }
 #endif 
-                m_resetSGDMomentum = configBMSGD(L"resetSGDMomentum", true);
-                m_useNesterovBlockMomentum = configBMSGD(L"useNesterovMomentum", true);
-                m_blockLearningRate = configBMSGD(L"blockLearningRate", 1.0);
-
-                if (configBMSGD.Exists(L"blockMomentumPerSync") && configBMSGD.Exists(L"blockMomentumAsTimeConstant"))
-                {
-                    InvalidArgument("It is only allowed to set either blockMomentumPerSync or blockMomentumAsTimeConstant, not both of them");
-                }
-                else if (configBMSGD.Exists(L"blockMomentumAsTimeConstant"))
-                {
-                    m_blockMomentumAsTimeConstant = configBMSGD(L"blockMomentumAsTimeConstant");
-                }
+            m_resetSGDMomentum = configBMSGD(L"resetSGDMomentum", true);
+            m_useNesterovBlockMomentum = configBMSGD(L"useNesterovMomentum", true);
+            m_blockLearningRate = configBMSGD(L"blockLearningRate", 1.0); 
+
+            if (configBMSGD.Exists(L"blockMomentumPerSync") && configBMSGD.Exists(L"blockMomentumAsTimeConstant"))
+            {
+                InvalidArgument("It is only allowed to set either blockMomentumPerSync or blockMomentumAsTimeConstant, not both of them");
+            }
+            else if (configBMSGD.Exists(L"blockMomentumAsTimeConstant"))
+            {
+                m_blockMomentumAsTimeConstant = configBMSGD(L"blockMomentumAsTimeConstant"); 
+            }
 #if 1       // This option "blockMomentumPerSync" is going to be deprecated in the future 
-                else if (configBMSGD.Exists(L"blockMomentumPerSync"))
-                {
-                    double blockMomentum = configBMSGD(L"blockMomentumPerSync");
+            else if (configBMSGD.Exists(L"blockMomentumPerSync"))
+            {
+                double blockMomentum = configBMSGD(L"blockMomentumPerSync");
                     m_blockMomentumAsTimeConstant = BlockMomentumSGD<double>::Momentum2TimeConstant(blockMomentum, m_modelAggregationBlockSize);
-                }
+            }
 #endif 
-                else /*if (!configBMSGD.Exists(L"blockMomentumPerSync") && !configBMSGD.Exists(L"blockMomentumAsTimeConstant"))*/
-                {
+            else /*if (!configBMSGD.Exists(L"blockMomentumPerSync") && !configBMSGD.Exists(L"blockMomentumAsTimeConstant"))*/
+            {
                     double blockMomentum = 1.0 - 1.0 / (double)numMPIWorkers;   // this is a default value which ensures each block update contributes equally
                     m_blockMomentumAsTimeConstant = BlockMomentumSGD<double>::Momentum2TimeConstant(blockMomentum, m_modelAggregationBlockSize);
-                }
+            }
 #endif 
-<<<<<<< HEAD
         }
 
         if (configParallelTrain.Exists(L"DataParallelASGD"))
@@ -2792,13 +2785,8 @@
             }
         }
     }
-=======
-                InitializeAndCheckBlockMomentumSGDParameters();
-                
-            }
         } // if (!pMPI)
     } // if (configSGD.Exists(L"ParallelTrain"))
->>>>>>> fee99ca1
 }
 
 static size_t GetSizeOfPrecision(const ScriptableObjects::IConfigRecordPtr configp)
