--- conflicted
+++ resolved
@@ -427,7 +427,6 @@
 template class HardmaxNode<double>;
 
 // -----------------------------------------------------------------------
-<<<<<<< HEAD
 // If (flag, ifValue, elseValue)
 // -----------------------------------------------------------------------
 // Similar to C's ternary operator "flag ? ifValue : elseValue". If first input is !=0 return second input, else third
@@ -435,42 +434,20 @@
 class IfNode : public ComputationNode<ElemType>, public NumInputs<3>
 {
     typedef ComputationNode<ElemType> Base;
-=======
-// ClipNode (minValue, maxValue, tensor)
-// -----------------------------------------------------------------------
-// This node clips the values in a tensor elements-wise to ensure they are within minValue <= x >= maxValue
-// The gradient (per element) is (ge(x, minValue) AND le(x, maxValue)), or in other words, 1 if the value has
-// not been clipped, and 0 if the value has been clipped.
-
-template <class ElemType>
-class ClipNode : public ComputationNode<ElemType>, public NumInputs<3>
-{
-    typedef ComputationNode<ElemType> Base;    
->>>>>>> 563a1dd3
     UsingComputationNodeMembersBoilerplate;
 
     static const std::wstring TypeName()
     {
-<<<<<<< HEAD
         return L"If";
     }
 
 public:
     DeclareConstructorFromConfigWithNumInputs(IfNode);
     IfNode(DEVICEID_TYPE deviceId, const wstring& name)
-=======
-        return L"Clip";
-    }
-
-public:
-    DeclareConstructorFromConfigWithNumInputs(ClipNode);
-    ClipNode(DEVICEID_TYPE deviceId, const wstring& name)
->>>>>>> 563a1dd3
-        : Base(deviceId, name)
-    {
-    }
-
-<<<<<<< HEAD
+        : Base(deviceId, name)
+    {
+    }
+
     virtual bool InputUsedInComputingInputNodesGradients(size_t childIndex)  const override { return childIndex == 0; }
     virtual bool OutputUsedInComputingInputNodesGradients() const override { return false; }
 
@@ -482,8 +459,6 @@
         Value().SwitchToMatrixType(MatrixType::DENSE, MatrixFormat::matrixFormatDense, false);
     }
 
-=======
->>>>>>> 563a1dd3
     virtual void /*ComputationNode::*/ ForwardProp(const FrameRange& fr) override
     {
         size_t rank = DetermineElementwiseTensorRank();
@@ -491,17 +466,11 @@
         auto input0 = Input(0)->ValueTensorFor(rank, fr.AllowBroadcast());
         auto input1 = Input(1)->ValueTensorFor(rank, fr.AllowBroadcast());
         auto input2 = Input(2)->ValueTensorFor(rank, fr.AllowBroadcast());
-<<<<<<< HEAD
         result.AssignCondOf(input0, input1, input2);
-=======
-
-        result.AssignClipOf(input0, input1, input2);
->>>>>>> 563a1dd3
     }
 
     virtual void /*ComputationNode::*/ BackpropTo(const size_t inputIndex, const FrameRange& fr) override
     {
-<<<<<<< HEAD
         if (inputIndex == 0) // derivative of the first input (the flag) is always 0 => no action.
             return;
 
@@ -522,7 +491,55 @@
         {
             inputGradient.AddCopyIfNotOf(input0, gradient);
         }
-=======
+    }
+
+    virtual void /*ComputationNodeBase::*/ Validate(bool isFinalValidationPass) override
+    {
+        ValidateNaryZip(isFinalValidationPass, /* allow broadcast */ true, /* num Inputs */ 3);
+    }
+};
+
+template class IfNode<float>;
+template class IfNode<double>;
+
+// -----------------------------------------------------------------------
+// ClipNode (minValue, maxValue, tensor)
+// -----------------------------------------------------------------------
+// This node clips the values in a tensor elements-wise to ensure they are within minValue <= x >= maxValue
+// The gradient (per element) is (ge(x, minValue) AND le(x, maxValue)), or in other words, 1 if the value has
+// not been clipped, and 0 if the value has been clipped.
+
+template <class ElemType>
+class ClipNode : public ComputationNode<ElemType>, public NumInputs<3>
+{
+    typedef ComputationNode<ElemType> Base;    
+    UsingComputationNodeMembersBoilerplate;
+
+    static const std::wstring TypeName()
+    {
+        return L"Clip";
+    }
+
+public:
+    DeclareConstructorFromConfigWithNumInputs(ClipNode);
+    ClipNode(DEVICEID_TYPE deviceId, const wstring& name)
+        : Base(deviceId, name)
+    {
+    }
+
+    virtual void /*ComputationNode::*/ ForwardProp(const FrameRange& fr) override
+    {
+        size_t rank = DetermineElementwiseTensorRank();
+        auto result =           ValueTensorFor(rank, fr);
+        auto input0 = Input(0)->ValueTensorFor(rank, fr.AllowBroadcast());
+        auto input1 = Input(1)->ValueTensorFor(rank, fr.AllowBroadcast());
+        auto input2 = Input(2)->ValueTensorFor(rank, fr.AllowBroadcast());
+
+        result.AssignClipOf(input0, input1, input2);
+    }
+
+    virtual void /*ComputationNode::*/ BackpropTo(const size_t inputIndex, const FrameRange& fr) override
+    {
         // there is only a gradient for the input tensor that is to be clipped
         if (inputIndex == 2)
         {
@@ -534,7 +551,6 @@
 
             inputGradient.AddCopyIfEqualOf(input, output, gradient);
         }        
->>>>>>> 563a1dd3
     }
 
     virtual void /*ComputationNodeBase::*/ Validate(bool isFinalValidationPass) override
@@ -543,12 +559,7 @@
     }
 };
 
-<<<<<<< HEAD
-template class IfNode<float>;
-template class IfNode<double>;
-=======
 template class ClipNode<float>;
 template class ClipNode<double>;
->>>>>>> 563a1dd3
 
 }}}